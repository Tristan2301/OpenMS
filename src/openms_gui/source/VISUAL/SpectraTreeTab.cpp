--- conflicted
+++ resolved
@@ -213,15 +213,12 @@
   {
     spectrumSearchText_(); // update selection first (we might be in a new layer)
     QList<QTreeWidgetItem*> selected = spectra_treewidget_->selectedItems();
+
     // show the first selected item
-<<<<<<< HEAD
-    if (!selected.empty()) itemSelectionChange_(selected.first(), selected.first());
-=======
-    if (selected.size() > 0)
+    if (!selected.empty())
     {
       itemSelectionChange_(selected.first(), selected.first());
     }
->>>>>>> 6eadea1e
   }
 
   void SpectraTreeTab::itemDoubleClicked_(QTreeWidgetItem* current)
