// --------------------------------------------------------------------------
//                   OpenMS -- Open-Source Mass Spectrometry
// --------------------------------------------------------------------------
// Copyright The OpenMS Team -- Eberhard Karls University Tuebingen,
// ETH Zurich, and Freie Universitaet Berlin 2002-2017.
//
// This software is released under a three-clause BSD license:
//  * Redistributions of source code must retain the above copyright
//    notice, this list of conditions and the following disclaimer.
//  * Redistributions in binary form must reproduce the above copyright
//    notice, this list of conditions and the following disclaimer in the
//    documentation and/or other materials provided with the distribution.
//  * Neither the name of any author or any participating institution
//    may be used to endorse or promote products derived from this software
//    without specific prior written permission.
// For a full list of authors, refer to the file AUTHORS.
// --------------------------------------------------------------------------
// THIS SOFTWARE IS PROVIDED BY THE COPYRIGHT HOLDERS AND CONTRIBUTORS "AS IS"
// AND ANY EXPRESS OR IMPLIED WARRANTIES, INCLUDING, BUT NOT LIMITED TO, THE
// IMPLIED WARRANTIES OF MERCHANTABILITY AND FITNESS FOR A PARTICULAR PURPOSE
// ARE DISCLAIMED. IN NO EVENT SHALL ANY OF THE AUTHORS OR THE CONTRIBUTING
// INSTITUTIONS BE LIABLE FOR ANY DIRECT, INDIRECT, INCIDENTAL, SPECIAL,
// EXEMPLARY, OR CONSEQUENTIAL DAMAGES (INCLUDING, BUT NOT LIMITED TO,
// PROCUREMENT OF SUBSTITUTE GOODS OR SERVICES; LOSS OF USE, DATA, OR PROFITS;
// OR BUSINESS INTERRUPTION) HOWEVER CAUSED AND ON ANY THEORY OF LIABILITY,
// WHETHER IN CONTRACT, STRICT LIABILITY, OR TORT (INCLUDING NEGLIGENCE OR
// OTHERWISE) ARISING IN ANY WAY OUT OF THE USE OF THIS SOFTWARE, EVEN IF
// ADVISED OF THE POSSIBILITY OF SUCH DAMAGE.
//
// --------------------------------------------------------------------------
// $Maintainer: Timo Sachsenberg $
// $Authors: Timo Sachsenberg $
// --------------------------------------------------------------------------

#include <OpenMS/VISUAL/SpectraIdentificationViewWidget.h>
#include <OpenMS/FILTERING/ID/IDFilter.h>
#include <OpenMS/FORMAT/IdXMLFile.h>
#include <OpenMS/FORMAT/MzIdentMLFile.h>
#include <OpenMS/METADATA/MetaInfoInterfaceUtils.h>

#include <QtWidgets/QVBoxLayout>
#include <QtWidgets/QTreeWidget>
#include <QtWidgets/QComboBox>
#include <QtWidgets/QLineEdit>
#include <QtWidgets/QHeaderView>
#include <QtWidgets/QMenu>
#include <QtWidgets/QPushButton>
#include <QtWidgets/QFileDialog>
#include <QtCore/QTextStream>


#include <vector>

using namespace std;

///@improvement write the visibility-status of the columns in toppview.ini and read at start

//#define DEBUG_IDENTIFICATION_VIEW 1

namespace OpenMS
{
  SpectraIdentificationViewWidget::SpectraIdentificationViewWidget(const Param&, QWidget* parent) :
    QWidget(parent),
    DefaultParamHandler("SpectraIdentificationViewWidget"),
    ignore_update(false),
    layer_(nullptr),
    is_ms1_shown_(false)
  {
    // set common defaults
    defaults_.setValue("default_path", ".", "Default path for loading/storing data.");

    // id view
    defaults_.setValue("a_intensity", 1.0, "Default intensity of a-ions");
    defaults_.setValue("b_intensity", 1.0, "Default intensity of b-ions");
    defaults_.setValue("c_intensity", 1.0, "Default intensity of c-ions");
    defaults_.setValue("x_intensity", 1.0, "Default intensity of x-ions");
    defaults_.setValue("y_intensity", 1.0, "Default intensity of y-ions");
    defaults_.setValue("z_intensity", 1.0, "Default intensity of z-ions");
    defaults_.setValue("relative_loss_intensity", 0.1, "Relative loss in percent");
    defaults_.setValue("max_isotope", 2, "Maximum number of isotopes");
    defaults_.setValue("charge", 1, "Charge state");
    defaults_.setValue("show_a_ions", "false", "Show a-ions");
    defaults_.setValue("show_b_ions", "true", "Show b-ions");
    defaults_.setValue("show_c_ions", "false", "Show c-ions");
    defaults_.setValue("show_x_ions", "false", "Show x-ions");
    defaults_.setValue("show_y_ions", "true", "Show y-ions");
    defaults_.setValue("show_z_ions", "false", "Show z-ions");
    defaults_.setValue("show_precursor", "false", "Show precursor");
    defaults_.setValue("add_losses", "false", "Show neutral losses");
    defaults_.setValue("add_isotopes", "false", "Show isotopes");
    defaults_.setValue("add_abundant_immonium_ions", "false", "Show abundant immonium ions");
    defaults_.setValue("tolerance", 0.5, "Mass tolerance in Th used in the automatic alignment."); // unfortunately we don't support alignment with ppm error

    QVBoxLayout* spectra_widget_layout = new QVBoxLayout(this);
    table_widget_ = new QTableWidget(this);
    table_widget_->setObjectName("table_widget");
    table_widget_->setWhatsThis("Spectrum selection bar<BR><BR>Here all spectra of the current experiment are shown. Left-click on a spectrum to open it.");

    table_widget_->setSortingEnabled(true);

    table_widget_->setColumnWidth(0, 65); // MS Level
    table_widget_->setColumnWidth(1, 45); // index
    table_widget_->setColumnWidth(2, 70); // RT
    table_widget_->setColumnWidth(3, 70); // precursor m/z
    table_widget_->setColumnWidth(4, 55); // dissociation
    table_widget_->setColumnHidden(4, true);
    table_widget_->setColumnWidth(5, 45); // scan type
    table_widget_->setColumnHidden(5, true);
    table_widget_->setColumnWidth(6, 45);
    table_widget_->setColumnHidden(6, true);
    table_widget_->setColumnWidth(7, 45);
    table_widget_->setColumnWidth(8, 45);
    table_widget_->setColumnWidth(9, 45);
    table_widget_->setColumnWidth(10, 400);
    table_widget_->setColumnWidth(11, 45);
    table_widget_->setColumnWidth(12, 45);
    table_widget_->setColumnWidth(13, 45);

    QStringList header_labels;
    header_labels << "MS" << "index" << "RT" << "precursor m/z" << "dissociation" << "scan type" << "zoom" << "score" << "rank" << "charge" << "sequence" << "accessions" << "#ID" << "#PH";
    table_widget_->setHorizontalHeaderLabels(header_labels);
    table_widget_->setColumnCount(header_labels.size());

    table_widget_->setEditTriggers(QAbstractItemView::NoEditTriggers);
    table_widget_->setSelectionBehavior(QAbstractItemView::SelectRows);
    table_widget_->setShowGrid(false);

    spectra_widget_layout->addWidget(table_widget_);

    ////////////////////////////////////
    // additional checkboxes and buttons
    QHBoxLayout* tmp_hbox_layout = new QHBoxLayout();

    hide_no_identification_ = new QCheckBox("Only hits", this);
    hide_no_identification_->setChecked(true);
 

    create_rows_for_commmon_metavalue_ = new QCheckBox("Show advanced\nannotations", this);


    QPushButton* save_IDs = new QPushButton("Save IDs", this);
    connect(save_IDs, SIGNAL(clicked()), this, SLOT(saveIDs_()));

    QPushButton* export_table = new QPushButton("Export table", this);

    tmp_hbox_layout->addWidget(hide_no_identification_);
    tmp_hbox_layout->addWidget(create_rows_for_commmon_metavalue_);
    tmp_hbox_layout->addWidget(save_IDs);
    tmp_hbox_layout->addWidget(export_table);

    spectra_widget_layout->addLayout(tmp_hbox_layout);
    table_widget_->sortByColumn(2, Qt::AscendingOrder);

    table_widget_->setEditTriggers(QAbstractItemView::NoEditTriggers);

    // select single rows
    table_widget_->setSelectionBehavior(QAbstractItemView::SelectRows);
    table_widget_->setSelectionMode(QAbstractItemView::SingleSelection);

    table_widget_->horizontalHeader()->setSectionsMovable(true);

    // header context menu
    table_widget_->horizontalHeader()->setContextMenuPolicy(Qt::CustomContextMenu);

    connect(table_widget_->horizontalHeader(), SIGNAL(customContextMenuRequested(QPoint)), this, SLOT(headerContextMenu_(const QPoint &)));
    connect(table_widget_, SIGNAL(cellClicked(int, int)), this, SLOT(cellClicked_(int, int)));
    connect(table_widget_, SIGNAL(currentItemChanged(QTableWidgetItem*, QTableWidgetItem*)), this, SLOT(spectrumSelectionChange_(QTableWidgetItem*, QTableWidgetItem*)));
    connect(table_widget_, SIGNAL(itemChanged(QTableWidgetItem*)), this, SLOT(updateData_(QTableWidgetItem*)));
    connect(hide_no_identification_, SIGNAL(toggled(bool)), this, SLOT(updateEntries()));
    connect(create_rows_for_commmon_metavalue_, SIGNAL(toggled(bool)), this, SLOT(updateEntries()));
    connect(export_table, SIGNAL(clicked()), this, SLOT(exportEntries_()));
  }

  QTableWidget* SpectraIdentificationViewWidget::getTableWidget()
  {
    return table_widget_;
  }

  void SpectraIdentificationViewWidget::cellClicked_(int row, int column)
  {
    if (row >= table_widget_->rowCount() 
    || column >= table_widget_->columnCount())
    {
      return;
    }

    int ms2_spectrum_index = table_widget_->item(row, 1)->data(Qt::DisplayRole).toInt();

    if (column == 3) // precursor mz column
    {
      if (!(*layer_->getPeakData())[ms2_spectrum_index].getPrecursors().empty()) // has precursor
      {
        // determine parent MS1 spectrum of current MS2 row
        int ms1_spectrum_index = 0;
        for (ms1_spectrum_index = ms2_spectrum_index; ms1_spectrum_index >= 0; --ms1_spectrum_index)
        {
          if ((*layer_->getPeakData())[ms1_spectrum_index].getMSLevel() == 1)
          {
            break;
          }
        }

        if (ms1_spectrum_index != -1)
        {
          double precursor_mz = (*layer_->getPeakData())[ms2_spectrum_index].getPrecursors()[0].getMZ();
          // determine start and stop of isolation window
          double isolation_window_lower_mz = precursor_mz - (*layer_->getPeakData())[ms2_spectrum_index].getPrecursors()[0].getIsolationWindowLowerOffset();
          double isolation_window_upper_mz = precursor_mz + (*layer_->getPeakData())[ms2_spectrum_index].getPrecursors()[0].getIsolationWindowUpperOffset();

          if (!is_ms1_shown_)
          {
#ifdef DEBUG_IDENTIFICATION_VIEW
            cout << "cellClicked_ deselect MS2: " << ms2_spectrum_index << endl;
#endif
            emit spectrumDeselected(ms2_spectrum_index);
          }

#ifdef DEBUG_IDENTIFICATION_VIEW
          cout << "cellClicked_ select MS1: " << ms1_spectrum_index << endl;
#endif
          emit spectrumSelected(ms1_spectrum_index, -1, -1); // no identification or hit selected (-1)
          is_ms1_shown_ = true;
          emit requestVisibleArea1D(isolation_window_lower_mz - 50.0, isolation_window_upper_mz +  50.0);
        }
      }
    }
  }

  void SpectraIdentificationViewWidget::spectrumSelectionChange_(QTableWidgetItem* current, QTableWidgetItem* previous)
  {
    /*test for previous == 0 is important - without it,
      the wrong spectrum will be selected after finishing
      the execution of a TOPP tool on the whole data */
    if (current == nullptr 
    || previous == nullptr)
    {
      return;
    }

    int previous_spectrum_index = table_widget_->item(previous->row(), 1)->data(Qt::DisplayRole).toInt();
    int current_spectrum_index = table_widget_->item(current->row(), 1)->data(Qt::DisplayRole).toInt();
    int current_identification_index = table_widget_->item(current->row(), 12)->data(Qt::DisplayRole).toInt();  // peptide id. index
    int current_peptide_hit_index = table_widget_->item(current->row(), 13)->data(Qt::DisplayRole).toInt();  // peptide hit index

    if (is_ms1_shown_)
    {
#ifdef DEBUG_IDENTIFICATION_VIEW
      cout << "selection Change MS1 deselect: " << layer_->getCurrentSpectrumIndex() << endl;
#endif
      emit spectrumDeselected(int(layer_->getCurrentSpectrumIndex()));
    }
    else
    {
#ifdef DEBUG_IDENTIFICATION_VIEW
      cout << "selection Change MS2 deselect: " << previous_spectrum_index << endl;
#endif
      emit spectrumDeselected(previous_spectrum_index);
    }

    if (current->column() == 3) // precursor mz column clicked
    {
      // handled by cell click event
    }
    else // !precursor mz column clicked
    {
#ifdef DEBUG_IDENTIFICATION_VIEW
      cout << "selection Change MS2 select " << current_spectrum_index << endl;
#endif
      emit spectrumSelected(current_spectrum_index, current_identification_index, current_peptide_hit_index);
    }
  }

  void SpectraIdentificationViewWidget::setLayer(LayerData* cl)
  {
    layer_ = cl;
    updateEntries();
  }

  LayerData* SpectraIdentificationViewWidget::getLayer()
  {
    return layer_;
  }

  void SpectraIdentificationViewWidget::updateEntries()
  {
    // no valid peak layer attached
    if (layer_ == nullptr 
    || layer_->getPeakData()->size() == 0 
    || layer_->type != LayerData::DT_PEAK)
    {
      table_widget_->clear();
      return;
    }

    if (ignore_update) { return; }

    if (!isVisible()) { return; }

    set<String> common_keys;
    // determine meta values common to all hits
    if (create_rows_for_commmon_metavalue_->isChecked())
    {
      for (Size i = 0; i < layer_->getPeakData()->size(); ++i)
      {
        UInt ms_level = (*layer_->getPeakData())[i].getMSLevel();
        const vector<PeptideIdentification>& peptide_ids = (*layer_->getPeakData())[i].getPeptideIdentifications();

        if (ms_level != 2 || peptide_ids.size() == 0) // skip non ms2 spectra and spectra with no identification
        {
          continue;
        }

        for (vector<PeptideIdentification>::const_iterator pids_it = peptide_ids.begin(); pids_it != peptide_ids.end(); ++pids_it)
        {
          const vector<PeptideHit>& phits = pids_it->getHits();
          set<String> current_keys = MetaInfoInterfaceUtils::findCommonMetaKeys<vector<PeptideHit>, set<String> >(phits.begin(), phits.end(), 100.0);
          if (common_keys.empty()) // first MS2 peptide hit found. Now insert keys.
          {
            swap(current_keys, common_keys);
          }
          else // calculate intersection between current keys and common keys -> set as common_keys
          {
            set<String> new_common_keys;
            set_intersection(current_keys.begin(), current_keys.end(), common_keys.begin(), common_keys.end(), inserter(new_common_keys, new_common_keys.begin()));
            swap(common_keys, new_common_keys);
          }
        }
      }
    }

    // create header labels (setting header labels must occur after fill)
    QStringList header_labels;
<<<<<<< HEAD
    header_labels << "MS" << "index" << "RT" << "precursor m/z" << "dissociation" << "scan type" << "zoom" << "score" << "rank" << "charge" << "sequence" << "accessions" << "#ID" << "#PH" << "Curated" << "precursor error (|ppm|)";
=======
    header_labels << "MS" << "index" << "RT" << "precursor m/z" << "dissociation" << "scan type" << "zoom" << "score" << "rank" << "charge" << "sequence" << "accessions" << "#ID" << "#PH" << "Curated" << "precursor error (|ppm|)" << "XL position (Protein)" << "precursor intensity";
>>>>>>> a61b57cf
    for (set<String>::iterator sit = common_keys.begin(); sit != common_keys.end(); ++sit)
    {
      header_labels << sit->toQString();
    }

    table_widget_->clear();
    table_widget_->setRowCount(0);

    table_widget_->verticalHeader()->setHidden(true); // hide vertical column
    table_widget_->setColumnCount(header_labels.size());
    table_widget_->setColumnWidth(0, 65);
    table_widget_->setColumnWidth(1, 45);
    table_widget_->setColumnWidth(2, 70);
    table_widget_->setColumnWidth(3, 70);
    table_widget_->setColumnWidth(4, 55);
    table_widget_->setColumnHidden(4, true);
    table_widget_->setColumnWidth(5, 45);
    table_widget_->setColumnHidden(5, true);
    table_widget_->setColumnWidth(6, 45);
    table_widget_->setColumnHidden(6, true);
    table_widget_->setColumnWidth(7, 45);
    table_widget_->setColumnWidth(8, 45);
    table_widget_->setColumnHidden(8, true);
    table_widget_->setColumnWidth(9, 45);
    table_widget_->setColumnWidth(10, 400);
    table_widget_->setColumnWidth(11, 45);
    table_widget_->setColumnWidth(12, 45);
    table_widget_->setColumnWidth(13, 45);
    table_widget_->setColumnWidth(14, 45);
    table_widget_->setColumnWidth(15, 70);
    table_widget_->setColumnWidth(16, 70);

    QTableWidgetItem* proto_item = new QTableWidgetItem();
    proto_item->setTextAlignment(Qt::AlignCenter);
    table_widget_->setItemPrototype(proto_item);

    table_widget_->setSortingEnabled(false);
    table_widget_->setUpdatesEnabled(false);
    table_widget_->blockSignals(true);

    // generate flat list
    int selected_row(-1);
    for (Size i = 0; i < layer_->getPeakData()->size(); ++i)
    {
      QTableWidgetItem* item = nullptr;

      const MSSpectrum & spectrum = (*layer_->getPeakData())[i];
      const UInt ms_level = spectrum.getMSLevel();
      const vector<PeptideIdentification>& pi = spectrum.getPeptideIdentifications();
      const Size id_count = pi.size();
      const vector<Precursor> & precursors = spectrum.getPrecursors();


      // allow only MS2 OR MS1 with peptideIDs (from Mass Fingerprinting)
      if (ms_level != 2 && id_count == 0) { continue; }

      // skip
      if (hide_no_identification_->isChecked() && id_count == 0)  { continue; }

      // set row color
      QColor c;
      if (id_count == 0)
      {
        c = Qt::white; // no identification
      }
      else
      {
        c = Qt::green; // identification
      }

#ifdef DEBUG_IDENTIFICATION_VIEW
      cout << "peptide identifications found:  " << id_count << endl;
#endif
      // get peptide identifications of current spectrum
      if (id_count == 0)
      {
        // add new row at the end of the table
        table_widget_->insertRow(table_widget_->rowCount());

        // ms level
        addTextItemToBottomRow_(QString::number(ms_level), 0, c);

        // index
        addIntItemToBottomRow_(static_cast<Int>(i), 1, c);

        // rt
        addDoubleItemToBottomRow_(spectrum.getRT(), 2, c);

        // score
        addTextItemToBottomRow_("-", 7, c);

        // rank
        addTextItemToBottomRow_("-", 8, c);

        // charge
        addTextItemToBottomRow_("-", 9, c);

        // sequence
        addTextItemToBottomRow_("-", 10, c);

        // accession
        addTextItemToBottomRow_("-", 11, c);

        // peptide identification index
        addTextItemToBottomRow_("-", 12, c);

        // peptide identification index
        addTextItemToBottomRow_("-", 13, c);

        // peptide identification index
        addTextItemToBottomRow_("-", 14, c);

        // ppm error
        addTextItemToBottomRow_("-", 15, c);

        // // cross-link position in Protein
        // addTextItemToBottomRow_("-", 16, c);

        // fill precursor information in columns
        if (!precursors.empty())
        {
          const Precursor & first_precursor = precursors.front();

          // set precursor m/z 
          item = table_widget_->itemPrototype()->clone();
          item->setData(Qt::DisplayRole, first_precursor.getMZ());
          item->setBackgroundColor(c);
          item->setTextColor(Qt::blue); // draw precursor information in blue
          table_widget_->setItem(table_widget_->rowCount() - 1, 3, item);

          // set activation method
          item = table_widget_->itemPrototype()->clone();
          if (!first_precursor.getActivationMethods().empty())
          {
            QString t;
            for (auto it = first_precursor.getActivationMethods().begin(); 
              it != first_precursor.getActivationMethods().end(); 
              ++it)
            {
              if (!t.isEmpty()) { t.append(","); }
              t.append(QString::fromStdString(first_precursor.NamesOfActivationMethod[*first_precursor.getActivationMethods().begin()]));
            }
            item->setText(t);
          }
          else
          {
            item->setText("-");
          }
          item->setBackgroundColor(c);
          table_widget_->setItem(table_widget_->rowCount() - 1, 4, item);

          // set precursor intensity
          item = table_widget_->itemPrototype()->clone();
          item->setData(Qt::DisplayRole, first_precursor.getIntensity());
          item->setBackgroundColor(c);
          table_widget_->setItem(table_widget_->rowCount() - 1, 17, item);          
        }
        else 
        { // has no precursor
          addTextItemToBottomRow_("-", 3, c);
          addTextItemToBottomRow_("-", 4, c);         
          addTextItemToBottomRow_("-", 17, c); // precursor intensity
        }

        // scan mode
        QString scan_mode;
        if (spectrum.getInstrumentSettings().getScanMode() > 0)
        {
          scan_mode = QString::fromStdString(spectrum.getInstrumentSettings().NamesOfScanMode[spectrum.getInstrumentSettings().getScanMode()]);
        }
        else
        {
          scan_mode = "-";
        }
        addTextItemToBottomRow_(scan_mode, 5, c);

        // zoom scan
        QString is_zoom;
        if (spectrum.getInstrumentSettings().getZoomScan())
        {
          is_zoom = "yes";
        }
        else
        {
          is_zoom = "no";
        }
        addTextItemToBottomRow_(is_zoom, 6, c);
      }
      else
      {
        c = QColor(175, 255, 175); // with identification: light green
        
        for (Size pi_idx = 0; pi_idx != id_count; ++pi_idx)
        {
          for (Size ph_idx = 0; ph_idx != pi[pi_idx].getHits().size(); ++ph_idx)
          {
            const PeptideHit & ph = pi[pi_idx].getHits()[ph_idx];

<<<<<<< HEAD
            // for XL-MS data, do not show the beta peptide hit, as it is largely redundant
            // and not visualized correctly; "MS:1002510" is the CV term for beta chain
            if (ph.metaValueExists("xl_chain") && ph.getMetaValue("xl_chain") == "MS:1002510")
            {
              continue;
            }

=======
>>>>>>> a61b57cf
            // add new row at the end of the table
            table_widget_->insertRow(table_widget_->rowCount());

            // ms level
            addTextItemToBottomRow_(QString::number(ms_level), 0, c);

            // index
            addIntItemToBottomRow_(static_cast<Int>(i), 1, c);

            // rt
            addDoubleItemToBottomRow_(spectrum.getRT(), 2, c);

            // score
            addDoubleItemToBottomRow_(ph.getScore(), 7, c);

            // rank
            addDoubleItemToBottomRow_(ph.getRank(), 8, c);

            // charge
            addDoubleItemToBottomRow_(ph.getCharge(), 9, c);

            //sequence
            String seq = ph.getSequence().toString();
            if (seq.empty()) seq = ph.getMetaValue("label");
            addTextItemToBottomRow_(seq.toQString(), 10, c);

            //Accession
            item = table_widget_->itemPrototype()->clone();
            item->setTextAlignment(Qt::AlignLeft);

            set<String> protein_accessions = ph.extractProteinAccessionsSet();
            String accessions = ListUtils::concatenate(vector<String>(protein_accessions.begin(), protein_accessions.end()), ", ");
            addTextItemToBottomRow_(accessions.toQString(), 11, c);

            // peptide identification index
            addIntItemToBottomRow_(static_cast<Int>(pi_idx), 12, c);

            // peptide identification index
            addIntItemToBottomRow_(static_cast<Int>(ph_idx), 13, c);

            bool selected(false);
            if (ph.metaValueExists("selected"))
            {
               selected = ph.getMetaValue("selected").toString() == "true";
            }
            addCheckboxItemToBottomRow_(selected, 14, c);

            // ppm error
            if (!precursors.empty()) // has precursor
            {
              const Precursor & first_precursor = precursors.front();
              // TODO compute theoretical precursor
              // following code is from precursor
<<<<<<< HEAD
              // item = table_widget_->itemPrototype()->clone();
              // item->setData(Qt::DisplayRole, (*layer_->getPeakData())[i].getPrecursors()[0].getMZ());
              // item->setBackgroundColor(c);
              // item->setTextColor(Qt::blue);
              // table_widget_->setItem(table_widget_->rowCount() - 1, 3, item); // precursor version
//              addDoubleItemToBottomRow_(5.0, 15, c);
=======
              item = table_widget_->itemPrototype()->clone();
              item->setData(Qt::DisplayRole, first_precursor.getMZ());
              item->setBackgroundColor(c);
              item->setTextColor(Qt::blue);
>>>>>>> a61b57cf

              double ppm_error(0);

              // Protein:RNA cross-link, Protein-Protein cross-link, or other data with a precomputed precursor error
              if (pi[pi_idx].getHits()[0].metaValueExists(Constants::PRECURSOR_ERROR_PPM_USERPARAM))
              {
                ppm_error = fabs((double)pi[pi_idx].getHits()[0].getMetaValue(Constants::PRECURSOR_ERROR_PPM_USERPARAM));
              }
              else if (!ph.getSequence().empty()) // works for normal linear fragments with the correct modifications included in the AASequence
              {
                double exp_precursor = first_precursor.getMZ();
                int charge = first_precursor.getCharge();
                double theo_mass = ph.getSequence().getMonoWeight();
                double theo_precursor= (theo_mass + (static_cast<double>(charge) * Constants::PROTON_MASS_U)) / static_cast<double>(charge);
                ppm_error = fabs((exp_precursor - theo_precursor) / exp_precursor / 1e-6);
              }
              addDoubleItemToBottomRow_(ppm_error, 15, c);
            }

            // // cross-link position in Protein
            // if (ph.metaValueExists("xl_pos") && ph.getPeptideEvidences().size() > 0)
            // {
            //   const vector<PeptideEvidence> pevs = ph.getPeptideEvidences();
            //   String positions = "";
            //   // positions for all protein accessions, separated by "," just like the accessions themselves
            //   for (vector<PeptideEvidence>::const_iterator pev = pevs.begin(); pev != pevs.end(); ++pev)
            //   {
            //     // start counting at 1: pev->getStart() and xl_pos are both starting at 0,  with + 1 the N-term residue is number 1
            //     Int prot_link_pos = pev->getStart() + int(ph.getMetaValue("xl_pos")) + 1;
            //     positions = positions + "," + prot_link_pos;
            //   }
            //   // remove leading "," of first position
            //   positions = positions.suffix(positions.size()-1);
            //   addTextItemToBottomRow_(positions.toQString(), 16, c);
            // } else
            // {
            //   addTextItemToBottomRow_("-", 16, c);
            // }

<<<<<<< HEAD
            // add additional meta value columns
            if (create_rows_for_commmon_metavalue_->isChecked())
            {
              Int current_col = 16;
              for (set<String>::iterator sit = common_keys.begin(); sit != common_keys.end(); ++sit)
              {
                DataValue dv = ph.getMetaValue(*sit);
                item = table_widget_->itemPrototype()->clone();
                item->setTextAlignment(Qt::AlignLeft);
                if (dv.valueType() == DataValue::DOUBLE_VALUE)
                {
                  item->setData(Qt::DisplayRole, (double)dv);
                }
                else
                {
                  item->setText(dv.toQString());
                }
                item->setBackgroundColor(c);
                table_widget_->setItem(table_widget_->rowCount() - 1, current_col, item);
                ++current_col;
              }
            }

            if (!(*layer_->getPeakData())[i].getPrecursors().empty()) // has precursor
=======
            // fill precursor information in columns
            if (!precursors.empty()) // has precursor
>>>>>>> a61b57cf
            {
              const Precursor & first_precursor = precursors.front();
              item = table_widget_->itemPrototype()->clone();
              item->setData(Qt::DisplayRole, precursors.front().getMZ());
              item->setBackgroundColor(c);
              item->setTextColor(Qt::blue);
              table_widget_->setItem(table_widget_->rowCount() - 1, 3, item);

              item = table_widget_->itemPrototype()->clone();
              if (!first_precursor.getActivationMethods().empty())
              {
                QString t;
                for (auto it = first_precursor.getActivationMethods().begin(); 
                  it != first_precursor.getActivationMethods().end(); 
                  ++it)
                {
                  if (!t.isEmpty()) { t.append(","); }
                  t.append(QString::fromStdString(first_precursor.NamesOfActivationMethod[*first_precursor.getActivationMethods().begin()]));
                }
                item->setText(t);
              }
              else
              {
                item->setText("-");
              }
              item->setBackgroundColor(c);
              table_widget_->setItem(table_widget_->rowCount() - 1, 4, item);

              // set precursor intensity
              item = table_widget_->itemPrototype()->clone();
              item->setData(Qt::DisplayRole, first_precursor.getIntensity());
              item->setBackgroundColor(c);
              table_widget_->setItem(table_widget_->rowCount() - 1, 17, item);        
            }
            else // has no precursor (leave fields 3 and 4 empty)
            {
              addTextItemToBottomRow_("-", 3, c);
              addTextItemToBottomRow_("-", 4, c);
              addTextItemToBottomRow_("-", 17, c); // precursor intensity
            }

            // add additional meta value columns
            if (create_rows_for_commmon_metavalue_->isChecked())
            {
              Int current_col = 18;
              for (set<String>::iterator sit = common_keys.begin(); sit != common_keys.end(); ++sit)
              {
                DataValue dv = ph.getMetaValue(*sit);
                item = table_widget_->itemPrototype()->clone();
                item->setTextAlignment(Qt::AlignLeft);
                if (dv.valueType() == DataValue::DOUBLE_VALUE)
                {
                  item->setData(Qt::DisplayRole, (double)dv);
                }
                else
                {
                  item->setText(dv.toQString());
                }
                item->setBackgroundColor(c);
                table_widget_->setItem(table_widget_->rowCount() - 1, current_col, item);
                ++current_col;
              }
            }
            
            // scan mode
            QString scan_mode;
            if (spectrum.getInstrumentSettings().getScanMode() > 0)
            {
              scan_mode = QString::fromStdString(spectrum.getInstrumentSettings().NamesOfScanMode[spectrum.getInstrumentSettings().getScanMode()]);
            }
            else
            {
              scan_mode = "-";
            }
            addTextItemToBottomRow_(scan_mode, 5, c);

            // zoom scan
            QString is_zoom;
            if (spectrum.getInstrumentSettings().getZoomScan())
            {
              is_zoom = "yes";
            }
            else
            {
              is_zoom = "no";
            }
            addTextItemToBottomRow_(is_zoom, 6, c);
          }
        }
      }

      if (i == layer_->getCurrentSpectrumIndex())
      {
        selected_row = item->row(); // get model index of selected spectrum
      }
    }

    table_widget_->setSortingEnabled(true);
    table_widget_->setHorizontalHeaderLabels(header_labels);
    table_widget_->resizeColumnsToContents();

    if (selected_row != -1)  // select and scroll down to item
    {
      table_widget_->selectRow(selected_row);
      QTableWidgetItem* selected_item = table_widget_->item(selected_row, 0);
      selected_item->setSelected(true);
      table_widget_->setCurrentItem(selected_item);
      table_widget_->scrollToItem(selected_item);
    }

    table_widget_->blockSignals(false);
    table_widget_->setUpdatesEnabled(true);
  }

  void SpectraIdentificationViewWidget::headerContextMenu_(const QPoint& pos)
  {
    // create menu
    QMenu* context_menu = new QMenu(table_widget_);

    // extract header labels
    QStringList header_labels;
    for (int i = 0; i != table_widget_->columnCount(); ++i)
    {
      QTableWidgetItem* ti = table_widget_->horizontalHeaderItem(i);
      if (ti != nullptr)
      {
        header_labels.append(ti->text());
      }
    }

    // add actions
    for (int i = 0; i < header_labels.size(); ++i)
    {
      QAction* tmp = new QAction(header_labels[i], context_menu);
      tmp->setCheckable(true);
      tmp->setChecked(!table_widget_->isColumnHidden(i));
      context_menu->addAction(tmp);
    }

    // show menu and hide selected columns
    QAction* selected = context_menu->exec(table_widget_->mapToGlobal(pos));
    if (selected != nullptr)
    {
      for (int i = 0; i < header_labels.size(); ++i)
      {
        if (selected->text() == header_labels[i])
        {
          selected->isChecked() ? table_widget_->setColumnHidden(i, false) : table_widget_->setColumnHidden(i, true);
        }
      }
    }
    delete (context_menu);
  }

  void SpectraIdentificationViewWidget::exportEntries_()
  {
    if (layer_ == nullptr 
      || layer_->getPeakData()->size() == 0 
      || layer_->type != LayerData::DT_PEAK)
    {
      return;
    }

    QString filename = QFileDialog::getSaveFileName(this, "Save File", "", "csv file (*.csv)");
    QFile f(filename);

    // extract header labels
    QStringList header_labels;
    for (int i = 0; i != table_widget_->columnCount(); ++i)
    {
      QTableWidgetItem* ti = table_widget_->horizontalHeaderItem(i);
      if (ti != nullptr)
      {
        header_labels.append(ti->text());
      }
    }

    if (f.open(QIODevice::WriteOnly))
    {
      QTextStream ts(&f);
      QStringList strList;

      // write header
      ts << header_labels.join("\t") + "\n";

      // write entries
      for (int r = 0; r < table_widget_->rowCount(); ++r)
      {
        strList.clear();
        for (int c = 0; c < table_widget_->columnCount(); ++c)
        {
          QTableWidgetItem* ti = table_widget_->item(r, c);
          if (ti != nullptr)
          {
            strList << table_widget_->item(r, c)->text();
          }
        }
        ts << strList.join("\t") + "\n";
      }
      f.close();
    }
  }
  void SpectraIdentificationViewWidget::addTextItemToBottomRow_(const QString& text, Size column_index, const QColor& c)
  {
    QTableWidgetItem * item = table_widget_->itemPrototype()->clone();
    item->setText(text);
    item->setBackgroundColor(c);
    table_widget_->setItem(table_widget_->rowCount() - 1, column_index, item);
  }

  void SpectraIdentificationViewWidget::addIntItemToBottomRow_(const Int i, Size column_index, const QColor& c)
  {
    QTableWidgetItem * item = table_widget_->itemPrototype()->clone();
    item->setData(Qt::DisplayRole, i);
    item->setBackgroundColor(c);
    table_widget_->setItem(table_widget_->rowCount() - 1, column_index, item);
  }

  void SpectraIdentificationViewWidget::addDoubleItemToBottomRow_(const double d, Size column_index, const QColor& c)
  {
    QTableWidgetItem * item = table_widget_->itemPrototype()->clone();
    item->setData(Qt::DisplayRole, d);
    item->setBackgroundColor(c);
    table_widget_->setItem(table_widget_->rowCount() - 1, column_index, item);
  }

  void SpectraIdentificationViewWidget::addCheckboxItemToBottomRow_(bool selected,  Size column_index, const QColor& c)
  {
    QTableWidgetItem * item = table_widget_->itemPrototype()->clone();
    if (selected)
    {
      item->setCheckState(Qt::Checked);
    }
    else
    {
      item->setCheckState(Qt::Unchecked);
    }
    item->setBackgroundColor(c);
    table_widget_->setItem(table_widget_->rowCount() - 1, column_index, item);
  }

  void SpectraIdentificationViewWidget::saveIDs_()
  {
    // no valid peak layer attached
    if (layer_ == nullptr || layer_->getPeakData()->size() == 0 || layer_->type != LayerData::DT_PEAK)
    {
      return;
    }

    // synchronize PeptideHits with the annotations in the spectrum
    layer_->synchronizePeakAnnotations();

    QString selectedFilter;
    QString filename = QFileDialog::getSaveFileName(this, "Save File", "", "idXML file (*.idXML);;mzIdentML file (*.mzid)", &selectedFilter);
    vector<ProteinIdentification> prot_id = (*layer_->getPeakData()).getProteinIdentifications();
    vector<PeptideIdentification> all_pep_ids;

    // collect PeptideIdentifications from each spectrum, while making sure each spectrum is only considered once
    // otherwise duplicates will be stored, if more than one PeptideHit is contained in a PeptideIdentification
    vector<int> added_spectra;
    for (int r = 0; r < table_widget_->rowCount(); ++r)
    {
      // get spectrum index of current table line
      int spectrum_index = table_widget_->item(r, 1)->data(Qt::DisplayRole).toInt();

      // skip this row, if this spectrum was already processed
      if (std::find(added_spectra.begin(), added_spectra.end(), spectrum_index) != added_spectra.end())
      {
        continue;
      }
      added_spectra.push_back(spectrum_index);

      // collect all PeptideIdentifications from this spectrum
      vector<PeptideIdentification> pep_id = (*layer_->getPeakData())[spectrum_index].getPeptideIdentifications();
      copy(pep_id.begin(), pep_id.end(), back_inserter(all_pep_ids));
    }

    if (String(filename).hasSuffix(String(".mzid")))
    {
      MzIdentMLFile().store(filename, prot_id, all_pep_ids);
    }
    else if (String(filename).hasSuffix(String(".idXML")))
    {
      IdXMLFile().store(filename, prot_id, all_pep_ids);
    }
    else if (String(selectedFilter).hasSubstring(String(".mzid")))
    {
      filename = filename + ".mzid";
      MzIdentMLFile().store(filename, prot_id, all_pep_ids);
    }
    else
    {
      filename = filename + ".idXML";
      IdXMLFile().store(filename, prot_id, all_pep_ids);
    }
  }

  // Upon changes in the table data (only possible by checking or unchecking a checkbox right now),
  // update the corresponding PeptideIdentification / PeptideHits
  void SpectraIdentificationViewWidget::updateData_(QTableWidgetItem* item)
  {
    // no valid peak layer attached
    if (layer_ == nullptr || layer_->getPeakData()->size() == 0 || layer_->type != LayerData::DT_PEAK)
    {
      return;
    }

    // Find column indices by names
    Size n_col = table_widget_->columnCount();
    Size id_col = 0;
    Size ph_col = 0;

    for (Size c = 0; c < n_col; ++c)
    {
      String col_head = table_widget_->horizontalHeaderItem(c)->text();
      if (col_head == "#ID")
      {
        id_col = c;
      }
      if (col_head == "#PH")
      {
        ph_col = c;
      }
    }

    // extract position of the correct Spectrum, PeptideIdentification and PeptideHit from the table
    int r = item->row();
    bool selected = item->checkState() == 2;
    int spectrum_index = table_widget_->item(r, 1)->data(Qt::DisplayRole).toInt();
    int num_id = table_widget_->item(r, id_col)->text().toInt();
    int num_ph = table_widget_->item(r, ph_col)->text().toInt();

    vector<PeptideIdentification> pep_id = (*layer_->getPeakData())[spectrum_index].getPeptideIdentifications();

    // update "selected" value in the correct PeptideHits
    vector<PeptideHit> hits = pep_id[num_id].getHits();
    String sel = selected ? "true" : "false";

    if (hits[0].metaValueExists("xl_chain")) // XL-MS specific case, both PeptideHits belong to the same cross-link
    {
      hits[0].setMetaValue("selected", sel);
      if (hits.size() >= 2)
      {
        hits[1].setMetaValue("selected", sel);
      }
    } else // general case, update only the selected PepideHit
    {
      hits[num_ph].setMetaValue("selected", sel);
    }
    pep_id[num_id].setHits(hits);
    (*layer_->getPeakDataMuteable())[spectrum_index].setPeptideIdentifications(pep_id);

  }

  SpectraIdentificationViewWidget::~SpectraIdentificationViewWidget()
  {
  }

}<|MERGE_RESOLUTION|>--- conflicted
+++ resolved
@@ -330,11 +330,7 @@
 
     // create header labels (setting header labels must occur after fill)
     QStringList header_labels;
-<<<<<<< HEAD
-    header_labels << "MS" << "index" << "RT" << "precursor m/z" << "dissociation" << "scan type" << "zoom" << "score" << "rank" << "charge" << "sequence" << "accessions" << "#ID" << "#PH" << "Curated" << "precursor error (|ppm|)";
-=======
-    header_labels << "MS" << "index" << "RT" << "precursor m/z" << "dissociation" << "scan type" << "zoom" << "score" << "rank" << "charge" << "sequence" << "accessions" << "#ID" << "#PH" << "Curated" << "precursor error (|ppm|)" << "XL position (Protein)" << "precursor intensity";
->>>>>>> a61b57cf
+    header_labels << "MS" << "index" << "RT" << "precursor m/z" << "dissociation" << "scan type" << "zoom" << "score" << "rank" << "charge" << "sequence" << "accessions" << "#ID" << "#PH" << "Curated" << "precursor error (|ppm|)" << "precursor intensity";
     for (set<String>::iterator sit = common_keys.begin(); sit != common_keys.end(); ++sit)
     {
       header_labels << sit->toQString();
@@ -533,7 +529,6 @@
           {
             const PeptideHit & ph = pi[pi_idx].getHits()[ph_idx];
 
-<<<<<<< HEAD
             // for XL-MS data, do not show the beta peptide hit, as it is largely redundant
             // and not visualized correctly; "MS:1002510" is the CV term for beta chain
             if (ph.metaValueExists("xl_chain") && ph.getMetaValue("xl_chain") == "MS:1002510")
@@ -541,8 +536,6 @@
               continue;
             }
 
-=======
->>>>>>> a61b57cf
             // add new row at the end of the table
             table_widget_->insertRow(table_widget_->rowCount());
 
@@ -596,19 +589,10 @@
               const Precursor & first_precursor = precursors.front();
               // TODO compute theoretical precursor
               // following code is from precursor
-<<<<<<< HEAD
-              // item = table_widget_->itemPrototype()->clone();
-              // item->setData(Qt::DisplayRole, (*layer_->getPeakData())[i].getPrecursors()[0].getMZ());
-              // item->setBackgroundColor(c);
-              // item->setTextColor(Qt::blue);
-              // table_widget_->setItem(table_widget_->rowCount() - 1, 3, item); // precursor version
-//              addDoubleItemToBottomRow_(5.0, 15, c);
-=======
               item = table_widget_->itemPrototype()->clone();
               item->setData(Qt::DisplayRole, first_precursor.getMZ());
               item->setBackgroundColor(c);
               item->setTextColor(Qt::blue);
->>>>>>> a61b57cf
 
               double ppm_error(0);
 
@@ -628,55 +612,8 @@
               addDoubleItemToBottomRow_(ppm_error, 15, c);
             }
 
-            // // cross-link position in Protein
-            // if (ph.metaValueExists("xl_pos") && ph.getPeptideEvidences().size() > 0)
-            // {
-            //   const vector<PeptideEvidence> pevs = ph.getPeptideEvidences();
-            //   String positions = "";
-            //   // positions for all protein accessions, separated by "," just like the accessions themselves
-            //   for (vector<PeptideEvidence>::const_iterator pev = pevs.begin(); pev != pevs.end(); ++pev)
-            //   {
-            //     // start counting at 1: pev->getStart() and xl_pos are both starting at 0,  with + 1 the N-term residue is number 1
-            //     Int prot_link_pos = pev->getStart() + int(ph.getMetaValue("xl_pos")) + 1;
-            //     positions = positions + "," + prot_link_pos;
-            //   }
-            //   // remove leading "," of first position
-            //   positions = positions.suffix(positions.size()-1);
-            //   addTextItemToBottomRow_(positions.toQString(), 16, c);
-            // } else
-            // {
-            //   addTextItemToBottomRow_("-", 16, c);
-            // }
-
-<<<<<<< HEAD
-            // add additional meta value columns
-            if (create_rows_for_commmon_metavalue_->isChecked())
-            {
-              Int current_col = 16;
-              for (set<String>::iterator sit = common_keys.begin(); sit != common_keys.end(); ++sit)
-              {
-                DataValue dv = ph.getMetaValue(*sit);
-                item = table_widget_->itemPrototype()->clone();
-                item->setTextAlignment(Qt::AlignLeft);
-                if (dv.valueType() == DataValue::DOUBLE_VALUE)
-                {
-                  item->setData(Qt::DisplayRole, (double)dv);
-                }
-                else
-                {
-                  item->setText(dv.toQString());
-                }
-                item->setBackgroundColor(c);
-                table_widget_->setItem(table_widget_->rowCount() - 1, current_col, item);
-                ++current_col;
-              }
-            }
-
-            if (!(*layer_->getPeakData())[i].getPrecursors().empty()) // has precursor
-=======
             // fill precursor information in columns
             if (!precursors.empty()) // has precursor
->>>>>>> a61b57cf
             {
               const Precursor & first_precursor = precursors.front();
               item = table_widget_->itemPrototype()->clone();
