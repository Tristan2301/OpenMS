// --------------------------------------------------------------------------
//                   OpenMS -- Open-Source Mass Spectrometry
// --------------------------------------------------------------------------
// Copyright The OpenMS Team -- Eberhard Karls University Tuebingen,
// ETH Zurich, and Freie Universitaet Berlin 2002-2021.
//
// This software is released under a three-clause BSD license:
//  * Redistributions of source code must retain the above copyright
//    notice, this list of conditions and the following disclaimer.
//  * Redistributions in binary form must reproduce the above copyright
//    notice, this list of conditions and the following disclaimer in the
//    documentation and/or other materials provided with the distribution.
//  * Neither the name of any author or any participating institution
//    may be used to endorse or promote products derived from this software
//    without specific prior written permission.
// For a full list of authors, refer to the file AUTHORS.
// --------------------------------------------------------------------------
// THIS SOFTWARE IS PROVIDED BY THE COPYRIGHT HOLDERS AND CONTRIBUTORS "AS IS"
// AND ANY EXPRESS OR IMPLIED WARRANTIES, INCLUDING, BUT NOT LIMITED TO, THE
// IMPLIED WARRANTIES OF MERCHANTABILITY AND FITNESS FOR A PARTICULAR PURPOSE
// ARE DISCLAIMED. IN NO EVENT SHALL ANY OF THE AUTHORS OR THE CONTRIBUTING
// INSTITUTIONS BE LIABLE FOR ANY DIRECT, INDIRECT, INCIDENTAL, SPECIAL,
// EXEMPLARY, OR CONSEQUENTIAL DAMAGES (INCLUDING, BUT NOT LIMITED TO,
// PROCUREMENT OF SUBSTITUTE GOODS OR SERVICES; LOSS OF USE, DATA, OR PROFITS;
// OR BUSINESS INTERRUPTION) HOWEVER CAUSED AND ON ANY THEORY OF LIABILITY,
// WHETHER IN CONTRACT, STRICT LIABILITY, OR TORT (INCLUDING NEGLIGENCE OR
// OTHERWISE) ARISING IN ANY WAY OUT OF THE USE OF THIS SOFTWARE, EVEN IF
// ADVISED OF THE POSSIBILITY OF SUCH DAMAGE.
//
// --------------------------------------------------------------------------
// $Maintainer: Hendrik Weisser $
// $Authors: Hendrik Weisser $
// --------------------------------------------------------------------------

#include <OpenMS/APPLICATIONS/TOPPBase.h>

#include <OpenMS/ANALYSIS/MAPMATCHING/MapAlignmentAlgorithmIdentification.h>
#include <OpenMS/ANALYSIS/MAPMATCHING/TransformationModel.h>
#include <OpenMS/CHEMISTRY/ISOTOPEDISTRIBUTION/IsotopeDistribution.h>
#include <OpenMS/CHEMISTRY/ISOTOPEDISTRIBUTION/CoarseIsotopePatternGenerator.h>
#include <OpenMS/TRANSFORMATIONS/FEATUREFINDER/FeatureFinderIdentificationAlgorithm.h>
#include <OpenMS/FORMAT/FeatureXMLFile.h>
#include <OpenMS/FORMAT/FileHandler.h>
#include <OpenMS/FORMAT/FileTypes.h>
#include <OpenMS/FORMAT/IdXMLFile.h>
#include <OpenMS/FORMAT/MzMLFile.h>
#include <OpenMS/FORMAT/OMSFile.h>
#include <OpenMS/FORMAT/TraMLFile.h>
#include <OpenMS/FORMAT/TransformationXMLFile.h>
#include <OpenMS/KERNEL/MSSpectrum.h>
#include <OpenMS/METADATA/ID/IdentificationDataConverter.h>

#include <cstdlib> // for "rand"
#include <ctime> // for "time" (seeding of random number generator)
#include <iterator> // for "inserter", "back_inserter"

using namespace OpenMS;
using namespace std;

//-------------------------------------------------------------
//Doxygen docu
//-------------------------------------------------------------

/**
   @page TOPP_FeatureFinderIdentification FeatureFinderIdentification

   @brief Detects features in MS1 data based on peptide identifications.

   <CENTER>
     <table>
       <tr>
         <td ALIGN = "center" BGCOLOR="#EBEBEB"> pot. predecessor tools </td>
         <td VALIGN="middle" ROWSPAN=3> \f$ \longrightarrow \f$ FeatureFinderIdentification \f$ \longrightarrow \f$</td>
         <td ALIGN = "center" BGCOLOR="#EBEBEB"> pot. successor tools </td>
       </tr>
       <tr>
         <td VALIGN="middle" ALIGN = "center" ROWSPAN=1> @ref TOPP_PeakPickerHiRes (optional) </td>
         <td VALIGN="middle" ALIGN = "center" ROWSPAN=2> @ref TOPP_ProteinQuantifier</td>
       </tr>
       <tr>
         <td VALIGN="middle" ALIGN = "center" ROWSPAN=1> @ref TOPP_IDFilter </td>
       </tr>
     </table>
   </CENTER>

   @b Reference: @n
   Weisser & Choudhary: <a href="https://doi.org/10.1021/acs.jproteome.7b00248">Targeted Feature Detection for Data-Dependent Shotgun Proteomics</a> (J. Proteome Res., 2017, PMID: 28673088).

   This tool detects quantitative features in MS1 data based on information from peptide identifications (derived from MS2 spectra).
   It uses algorithms for targeted data analysis from the OpenSWATH pipeline.

   The aim is to detect features that enable the quantification of (ideally) all peptides in the identification input.
   This is based on the following principle: When a high-confidence identification (ID) of a peptide was made based on an MS2 spectrum from a certain (precursor) position in the LC-MS map, this indicates that the particular peptide is present at that position, so a feature for it should be detectable there.

   @note It is important that only high-confidence (i.e. reliable) peptide identifications are used as input!

   Targeted data analysis on the MS1 level uses OpenSWATH algorithms and follows roughly the steps outlined below.

   <B>Use of inferred ("external") IDs</B>

   The situation becomes more complicated when several LC-MS/MS runs from related samples of a label-free experiment are considered.
   In order to quantify a larger fraction of the peptides/proteins in the samples, it is desirable to infer peptide identifications across runs.
   Ideally, all peptides identified in any of the runs should be quantified in each and every run.
   However, for feature detection of inferred ("external") IDs, the following problems arise:
   First, retention times may be shifted between the run being quantified and the run that gave rise to the ID.
   Such shifts can be corrected (see @ref TOPP_MapAlignerIdentification), but only to an extent.
   Thus, the RT location of the inferred ID may not necessarily lie within the RT range of the correct feature.
   Second, since the peptide in question was not directly identified in the run being quantified, it may not actually be present in detectable amounts in that sample, e.g. due to differential regulation of the corresponding protein.
   There is thus a risk of introducing false-positive features.

   FeatureFinderIdentification deals with these challenges by explicitly distinguishing between internal IDs (derived from the LC-MS/MS run being quantified) and external IDs (inferred from related runs).
   Features derived from internal IDs give rise to a training dataset for an SVM classifier.
   The SVM is then used to predict which feature candidates derived from external IDs are most likely to be correct.
   See steps 4 and 5 below for more details.

   <B>1. Assay generation</B>

   Feature detection is based on assays for identified peptides, each of which incorporates the retention time (RT), mass-to-charge ratio (m/z), and isotopic distribution (derived from the sequence) of a peptide.
   Peptides with different modifications are considered different peptides.
   One assay will be generated for every combination of (modified) peptide sequence, charge state, and RT region that has been identified.
   The RT regions arise by pooling all identifications of the same peptide, considering a window of size @p extract:rt_window around every RT location that gave rise to an ID, and then merging overlapping windows.

   <B>2. Ion chromatogram extraction</B>

   Ion chromatograms (XICs) are extracted from the LC-MS data (parameter @p in).
   One XIC per isotope in an assay is generated, with the corresponding m/z value and RT range (variable, depending on the RT region of the assay).

   @see @ref TOPP_OpenSwathChromatogramExtractor

   <B>3. Feature detection</B>

   Next feature candidates - typically several per assay - are detected in the XICs and scored.
   A variety of scores for different quality aspects are calculated by OpenSWATH.

   @see @ref TOPP_OpenSwathAnalyzer

   <B>4. Feature classification</B>

   Feature candidates derived from assays with "internal" IDs are classed as "negative" (candidates without matching internal IDs), "positive" (the single best candidate per assay with matching internal IDs), and "ambiguous" (other candidates with matching internal IDs).
   If "external" IDs were given as input, features based on them are initially classed as "unknown".
   Also in this case, a support vector machine (SVM) is trained on the "positive" and "negative" candidates, to distinguish between the two classes based on the different OpenSWATH quality scores (plus an RT deviation score).
   After parameter optimization by cross-validation, the resulting SVM is used to predict the probability of "unknown" feature candidates being positives.

   <B>5. Feature filtering</B>

   Feature candidates are filtered so that at most one feature per peptide and charge state remains.
   For assays with internal IDs, only candidates previously classed as "positive" are kept.
   For assays based solely on external IDs, the feature candidate with the highest SVM probability is selected and kept (possibly subject to the @p svm:min_prob threshold).

   <B>6. Elution model fitting</B>

   Elution models can be fitted to the features to improve the quantification.
   For robustness, one model is fitted to all isotopic mass traces of a feature in parallel.
   A symmetric (Gaussian) and an asymmetric (exponential-Gaussian hybrid) model type are available.
   The fitted models are checked for plausibility before they are accepted.

   Finally the results (feature maps, parameter @p out) are returned.

   @note Currently mzIdentML (mzid) is not directly supported as an input/output format of this tool. Convert mzid files to/from idXML using @ref TOPP_IDFileConverter if necessary.

   <B>The command line parameters of this tool are:</B>
   @verbinclude TOPP_FeatureFinderIdentification.cli
   <B>INI file documentation of this tool:</B>
   @htmlinclude TOPP_FeatureFinderIdentification.html

*/

// We do not want this class to show up in the docu:
/// @cond TOPPCLASSES


class TOPPFeatureFinderIdentification :
  public TOPPBase
{
public:

  // TODO
  // cppcheck-suppress uninitMemberVar
  TOPPFeatureFinderIdentification() :
    TOPPBase("FeatureFinderIdentification",
             "Detects features in MS1 data based on peptide identifications.",
             true,
             { {"Weisser H, Choudhary JS",
                "Targeted Feature Detection for Data-Dependent Shotgun Proteomics",
                "J. Proteome Res. 2017; 16, 8:2964-2974",
                "10.1021/acs.jproteome.7b00248"}
             })
  {
  }

protected:
  void registerOptionsAndFlags_() override
  {
    registerInputFile_("in", "<file>", "", "Input file: LC-MS raw data");
    setValidFormats_("in", {"mzML"});
    registerInputFile_("id", "<file>", "", "Input file: Identifications (e.g. peptides) derived directly from 'in'");
    setValidFormats_("id", {"idXML", "oms"});
    registerInputFile_("id_ext", "<file>", "", "Input file: 'External' identifications (e.g. from aligned runs). Same file type as 'id' required.", false);
    setValidFormats_("id_ext", {"idXML", "oms"});
    registerOutputFile_("out", "<file>", "", "Output file: Features");
    setValidFormats_("out", {"featureXML", "oms"});
    registerOutputFile_("lib_out", "<file>", "", "Output file: Assay library", false);
    setValidFormats_("lib_out", {"traML"});
    registerOutputFile_("chrom_out", "<file>", "", "Output file: Chromatograms", false);
    setValidFormats_("chrom_out", {"mzML"});
    registerOutputFile_("candidates_out", "<file>", "", "Output file: Feature candidates (before filtering and model fitting)", false);
    setValidFormats_("candidates_out", {"featureXML"});
    // @TODO: re-enable candidate input once IdentificationData is integrated into FeatureMap
    // registerInputFile_("candidates_in", "<file>", "", "Input file: Feature candidates from a previous run. If set, only feature classification and elution model fitting are carried out, if enabled. Many parameters are ignored.", false, true);
    // setValidFormats_("candidates_in", {"featureXML"});

    Param algo_with_subsection;
    Param subsection = FeatureFinderIdentificationAlgorithm().getDefaults();
    subsection.remove("candidates_out");
    algo_with_subsection.insert("", subsection);
    registerFullParam_(algo_with_subsection);
  }


  ExitCodes main_(int, const char**) override
  {
    FeatureMap features;

    // parameter handling:
    String out = getStringOption_("out");
    String candidates_out = getStringOption_("candidates_out");
    // String candidates_in = getStringOption_("candidates_in");

    FeatureFinderIdentificationAlgorithm ffid_algo;
    ffid_algo.getProgressLogger().setLogType(log_type_);
    ffid_algo.setParameters(getParam_().copySubset(FeatureFinderIdentificationAlgorithm().getDefaults()));

    // if (candidates_in.empty())
    {
      String in = getStringOption_("in");
      String id = getStringOption_("id");
      String id_ext = getStringOption_("id_ext");
      String lib_out = getStringOption_("lib_out");
      String chrom_out = getStringOption_("chrom_out");

      FileTypes::Type id_type = FileHandler::getType(id);
      if (!id_ext.empty() && (FileHandler::getType(id_ext) != id_type))
      {
        OPENMS_LOG_ERROR << "Error: Different file types for 'id' and 'id_ext' are not supported." << endl;
        return INCOMPATIBLE_INPUT_DATA;
      }

      // load input:
      OPENMS_LOG_INFO << "Loading input data..." << endl;
      MzMLFile mzml;
      mzml.setLogType(log_type_);
      mzml.getOptions().addMSLevel(1);
      mzml.load(in, ffid_algo.getMSData());

<<<<<<< HEAD
      // annotate mzML file:
      features.setPrimaryMSRunPath({in}, ffid_algo.getMSData());

      // load IDs:
      IdentificationData id_data, id_data_ext;
      if (id_type == FileTypes::OMS)
=======
      vector<PeptideIdentification> peptides, peptides_ext;
      vector<ProteinIdentification> proteins, proteins_ext;

      // "internal" IDs:
      IdXMLFile().load(id, proteins, peptides);

      // "external" IDs:
      if (!id_ext.empty())
>>>>>>> 11838776
      {
        OMSFile(log_type_).load(id, id_data);
        if (!id_ext.empty()) OMSFile(log_type_).load(id_ext, id_data_ext);
      }
      else // idXML input
      {
        vector<PeptideIdentification> peptides, peptides_ext;
        vector<ProteinIdentification> proteins, proteins_ext;
        IdXMLFile().load(id, proteins, peptides);
        IdentificationDataConverter::importIDs(id_data, proteins, peptides);
        if (!id_ext.empty())
        {
          IdXMLFile().load(id_ext, proteins_ext, peptides_ext);
          IdentificationDataConverter::importIDs(id_data_ext, proteins_ext,
                                                 peptides_ext);
        }
      }

<<<<<<< HEAD
      // run feature detection:
      ffid_algo.run(features, id_data, id_data_ext);
=======
      //-------------------------------------------------------------
      // run feature detection
      //-------------------------------------------------------------
      ffid_algo.run(peptides, proteins, peptides_ext, proteins_ext, features, FeatureMap(), in);
>>>>>>> 11838776

      // write auxiliary output:
      bool keep_chromatograms = !chrom_out.empty();
      bool keep_library = !lib_out.empty();

      // keep assay data for output?
      if (keep_library)
      {
        TraMLFile().store(lib_out, ffid_algo.getLibrary());
      }

      // keep chromatogram data for output?
      if (keep_chromatograms)
      {
        addDataProcessing_(
          ffid_algo.getChromatograms(),
          getProcessingInfo_(DataProcessing::FILTERING));
        MzMLFile().store(chrom_out, ffid_algo.getChromatograms());
        ffid_algo.getChromatograms().clear(true);
      }

      addDataProcessing_(features, getProcessingInfo_(DataProcessing::QUANTITATION));
    }
    // else
    // {
    //   //-------------------------------------------------------------
    //   // load feature candidates
    //   //-------------------------------------------------------------
    //   OPENMS_LOG_INFO << "Reading feature candidates from a previous run..." << endl;
    //   FeatureXMLFile().load(candidates_in, features);
    //   OPENMS_LOG_INFO << "Found " << features.size() << " feature candidates in total."
    //            << endl;
    //   // ffid_algo.runOnCandidates(features);
    // }

    //-------------------------------------------------------------
    // write output
    //-------------------------------------------------------------

    OPENMS_LOG_INFO << "Writing final results..." << endl;
    FileTypes::Type out_type = FileHandler::getType(out);
    if (out_type == FileTypes::OMS)
    {
      OMSFile(log_type_).store(out, features);
    }
    else
    {
      IdentificationDataConverter::exportFeatureIDs(features);
      FeatureXMLFile().store(out, features);
    }

    return EXECUTION_OK;
  }
};


int main(int argc, const char** argv)
{
  TOPPFeatureFinderIdentification tool;
  return tool.main(argc, argv);
}

/// @endcond<|MERGE_RESOLUTION|>--- conflicted
+++ resolved
@@ -252,23 +252,12 @@
       mzml.getOptions().addMSLevel(1);
       mzml.load(in, ffid_algo.getMSData());
 
-<<<<<<< HEAD
       // annotate mzML file:
       features.setPrimaryMSRunPath({in}, ffid_algo.getMSData());
 
       // load IDs:
       IdentificationData id_data, id_data_ext;
       if (id_type == FileTypes::OMS)
-=======
-      vector<PeptideIdentification> peptides, peptides_ext;
-      vector<ProteinIdentification> proteins, proteins_ext;
-
-      // "internal" IDs:
-      IdXMLFile().load(id, proteins, peptides);
-
-      // "external" IDs:
-      if (!id_ext.empty())
->>>>>>> 11838776
       {
         OMSFile(log_type_).load(id, id_data);
         if (!id_ext.empty()) OMSFile(log_type_).load(id_ext, id_data_ext);
@@ -287,15 +276,8 @@
         }
       }
 
-<<<<<<< HEAD
       // run feature detection:
-      ffid_algo.run(features, id_data, id_data_ext);
-=======
-      //-------------------------------------------------------------
-      // run feature detection
-      //-------------------------------------------------------------
-      ffid_algo.run(peptides, proteins, peptides_ext, proteins_ext, features, FeatureMap(), in);
->>>>>>> 11838776
+      ffid_algo.run(features, id_data, id_data_ext, in);
 
       // write auxiliary output:
       bool keep_chromatograms = !chrom_out.empty();
