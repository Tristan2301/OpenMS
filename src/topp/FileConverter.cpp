// --------------------------------------------------------------------------
//                   OpenMS -- Open-Source Mass Spectrometry
// --------------------------------------------------------------------------
// Copyright The OpenMS Team -- Eberhard Karls University Tuebingen,
// ETH Zurich, and Freie Universitaet Berlin 2002-2021.
//
// This software is released under a three-clause BSD license:
//  * Redistributions of source code must retain the above copyright
//    notice, this list of conditions and the following disclaimer.
//  * Redistributions in binary form must reproduce the above copyright
//    notice, this list of conditions and the following disclaimer in the
//    documentation and/or other materials provided with the distribution.
//  * Neither the name of any author or any participating institution
//    may be used to endorse or promote products derived from this software
//    without specific prior written permission.
// For a full list of authors, refer to the file AUTHORS.
// --------------------------------------------------------------------------
// THIS SOFTWARE IS PROVIDED BY THE COPYRIGHT HOLDERS AND CONTRIBUTORS "AS IS"
// AND ANY EXPRESS OR IMPLIED WARRANTIES, INCLUDING, BUT NOT LIMITED TO, THE
// IMPLIED WARRANTIES OF MERCHANTABILITY AND FITNESS FOR A PARTICULAR PURPOSE
// ARE DISCLAIMED. IN NO EVENT SHALL ANY OF THE AUTHORS OR THE CONTRIBUTING
// INSTITUTIONS BE LIABLE FOR ANY DIRECT, INDIRECT, INCIDENTAL, SPECIAL,
// EXEMPLARY, OR CONSEQUENTIAL DAMAGES (INCLUDING, BUT NOT LIMITED TO,
// PROCUREMENT OF SUBSTITUTE GOODS OR SERVICES; LOSS OF USE, DATA, OR PROFITS;
// OR BUSINESS INTERRUPTION) HOWEVER CAUSED AND ON ANY THEORY OF LIABILITY,
// WHETHER IN CONTRACT, STRICT LIABILITY, OR TORT (INCLUDING NEGLIGENCE OR
// OTHERWISE) ARISING IN ANY WAY OUT OF THE USE OF THIS SOFTWARE, EVEN IF
// ADVISED OF THE POSSIBILITY OF SUCH DAMAGE.
//
// --------------------------------------------------------------------------
// $Maintainer: Chris Bielow $
// $Authors: Marc Sturm, Andreas Bertsch, Chris Bielow $
// --------------------------------------------------------------------------

#include <OpenMS/APPLICATIONS/TOPPBase.h>

#include <OpenMS/DATASTRUCTURES/StringListUtils.h>
#include <OpenMS/FORMAT/CachedMzML.h>
#include <OpenMS/FORMAT/ConsensusXMLFile.h>
#include <OpenMS/FORMAT/DATAACCESS/MSDataCachedConsumer.h>
#include <OpenMS/FORMAT/DATAACCESS/MSDataWritingConsumer.h>
#include <OpenMS/FORMAT/DTA2DFile.h>
#include <OpenMS/FORMAT/EDTAFile.h>
#include <OpenMS/FORMAT/FeatureXMLFile.h>
#include <OpenMS/FORMAT/FileHandler.h>
#include <OpenMS/FORMAT/FileTypes.h>
#include <OpenMS/FORMAT/IBSpectraFile.h>
#include <OpenMS/FORMAT/MascotGenericFile.h>
#include <OpenMS/FORMAT/MzDataFile.h>
#include <OpenMS/FORMAT/MzMLFile.h>
#include <OpenMS/FORMAT/MzXMLFile.h>
#include <OpenMS/FORMAT/SqMassFile.h>
<<<<<<< HEAD
#include <OpenMS/FORMAT/CachedMzML.h>
#include <OpenMS/FORMAT/OMSFile.h>
#include <OpenMS/DATASTRUCTURES/StringListUtils.h>
#include <OpenMS/APPLICATIONS/TOPPBase.h>
#include <OpenMS/KERNEL/ConversionHelper.h>
#include <OpenMS/KERNEL/ChromatogramTools.h>

#include <OpenMS/FORMAT/DATAACCESS/MSDataWritingConsumer.h>
#include <OpenMS/FORMAT/DATAACCESS/MSDataCachedConsumer.h>
#include <OpenMS/METADATA/ID/IdentificationDataConverter.h>
=======
#include <OpenMS/FORMAT/TextFile.h>
#include <OpenMS/IONMOBILITY/IMTypes.h>
#include <OpenMS/IONMOBILITY/IMDataConverter.h>
#include <OpenMS/KERNEL/ChromatogramTools.h>
#include <OpenMS/KERNEL/ConversionHelper.h>

>>>>>>> cef7d2ef

using namespace OpenMS;
using namespace std;

//-------------------------------------------------------------
//Doxygen docu
//-------------------------------------------------------------

/**
  @page TOPP_FileConverter FileConverter

  @brief Converts between different MS file formats.

  <CENTER>
  <table>
  <tr>
  <td ALIGN = "center" BGCOLOR="#EBEBEB"> pot. predecessor tools </td>
  <td VALIGN="middle" ROWSPAN=3> \f$ \longrightarrow \f$ FileConverter \f$ \longrightarrow \f$</td>
  <td ALIGN = "center" BGCOLOR="#EBEBEB"> pot. successor tools </td>
  </tr>
  <tr>
  <td VALIGN="middle" ALIGN = "center" ROWSPAN=1> @ref TOPP_GenericWrapper (e.g. for calling external converters) </td>
  <td VALIGN="middle" ALIGN = "center" ROWSPAN=2> any tool operating on the output format</td>
  </tr>
  <tr>
  <td VALIGN="middle" ALIGN = "center" ROWSPAN=1> any vendor software exporting supported formats (e.g. mzML) </td>
  </tr>
  </table>
  </CENTER>

  The main use of this tool is to convert data from external sources to the formats used by OpenMS/TOPP.
  Maybe most importantly, data from MS experiments in a number of different formats can be converted to mzML,
  the canonical file format used by OpenMS/TOPP for experimental data. (mzML is the PSI approved format and
  supports traceability of analysis steps.)

  Thermo raw files can be converted to mzML using the ThermoRawFileParser provided in the THIRDPARTY folder.
  On windows, a recent .NET framwork needs to be installed. On linux and mac, the mono runtime needs to be
  present and accessible via the -NET_executable parameter. The path to the ThermoRawFileParser can be set
  via the -ThermoRaw_executable option.

  For MaxQuant-flavoured mzXML the use of the advanced option '-force_MaxQuant_compatibility' is recommended.

  Many different format conversions are supported, and some may be more useful than others. Depending on the
  file formats involved, information can be lost during conversion, e.g. when converting featureXML to mzData.
  In such cases a warning is shown.

  The input and output file types are determined from	the file extensions or from the first few lines of the
  files. If file type determination is not possible, the input or output file type has to be given explicitly.

  Conversion with the same output as input format is supported. In some cases, this can be helpful to remove
  errors from files (e.g. the index), to update file formats to new versions, or to check whether information is lost upon
  reading or writing.

  Some information about the supported input types:
  @ref OpenMS::MzMLFile "mzML"
  @ref OpenMS::MzXMLFile "mzXML"
  @ref OpenMS::MzDataFile "mzData"
  @ref OpenMS::MascotGenericFile "mgf"
  @ref OpenMS::DTA2DFile "dta2d"
  @ref OpenMS::DTAFile "dta"
  @ref OpenMS::FeatureXMLFile "featureXML"
  @ref OpenMS::ConsensusXMLFile "consensusXML"
  @ref OpenMS::MS2File "ms2"
  @ref OpenMS::XMassFile "fid/XMASS"
  @ref OpenMS::MsInspectFile "tsv"
  @ref OpenMS::SpecArrayFile "peplist"
  @ref OpenMS::KroenikFile "kroenik"
  @ref OpenMS::EDTAFile "edta"
  @ref OpenMS::SqMassFile "sqmass"
  @ref OpenMS::OMSFile "oms"

  @note See @ref TOPP_IDFileConverter for similar functionality for protein/peptide identification file formats.

  <B>The command line parameters of this tool are:</B>
  @verbinclude TOPP_FileConverter.cli
  <B>INI file documentation of this tool:</B>
  @htmlinclude TOPP_FileConverter.html
*/


String extractCachedMetaFilename(const String& in)
{
  // Special handling of cached mzML as input types:
  // we expect two paired input files which we should read into exp
  std::vector<String> split_out;
  in.split(".cachedMzML", split_out);
  if (split_out.size() != 2)
  {
    OPENMS_LOG_ERROR << "Cannot deduce base path from input '" << in
      << "' (note that '.cachedMzML' should only occur once as the final ending)" << std::endl;
    return "";
  }
  String in_meta = split_out[0] + ".mzML";
  return in_meta;
}

<<<<<<< HEAD
namespace OpenMS {
enum IMType
{
  IM_NONE, ///< no ion mobility
  IM_STACKED, ///< ion mobility frame is stacked in a single spectrum
  IM_MULTIPLE_SPECTRA ///< ion mobility is recorded as multiple spectra per frame
};

IMType determineIMType(const MSExperiment& exp)
{
  for (Size k = 0; k < exp.size(); k++)
  {
    if (!exp[k].getFloatDataArrays().empty() &&
        exp[k].getFloatDataArrays()[0].getName().find("Ion Mobility") == 0)
    {
      return IMType::IM_STACKED;
    }
    else if (exp[k].getDriftTime() >= 0.0)
    {
      return IMType::IM_MULTIPLE_SPECTRA;
    }
  }
  return IMType::IM_NONE;
}

/// Process a stack of drift time spectra
void processDriftTimeStack(const std::vector<MSSpectrum>& stack, std::vector<MSSpectrum>& result)
{
  OPENMS_PRECONDITION(!stack.empty(), "Stack cannot be empty")

  // either no drift time or different RT!
  if (stack[0].getDriftTime() >= 0.0)
  {
    // copy meta data without the raw data and without the IM array
    MSSpectrum new_spec = stack[0]; // there is always one spectrum on the stack
    new_spec.clear(false);
    std::vector<OpenMS::DataArrays::FloatDataArray> empty;
    new_spec.setFloatDataArrays(empty);

    OpenMS::DataArrays::FloatDataArray fda;
    String name = "Ion Mobility";
    if (new_spec.getDriftTimeUnit() == MSSpectrum::DriftTimeUnit::MILLISECOND)
    {
      name += " (MS:1002476)";
    }
    else if (new_spec.getDriftTimeUnit() == MSSpectrum::DriftTimeUnit::VSSC)
    {
      name += " (MS:1002815)";
    }
    fda.setName(name);
    for (const auto& s : stack)
    {
      new_spec.insert(new_spec.end(), s.begin(), s.end());
      fda.insert(fda.end(), s.size(), s.getDriftTime());
    }
    new_spec.setFloatDataArrays({fda});
    new_spec.setDriftTime(-1); // drift time is now encoded in the FloatDataArray
    new_spec.setDriftTimeUnit(MSSpectrum::DriftTimeUnit::NONE); // drift time is now encoded in the FloatDataArray
    result.push_back(new_spec);
  }
  else
  {
    // no drift time for these spectra, simply append to the result
    result.insert(result.end(), stack.begin(), stack.end());
  }

}

/**
  @brief Expands a single MSSpectrum (single frame) into individual ion mobility spectrum

  @param tmps The input spectrum (a single spectrum per frame)
  @param result The output spectra with multiple spectra per frame
*/
void expandIMSpectrum(const MSSpectrum& tmps, std::vector<MSSpectrum>& result)
{
  // copy meta data without the raw data and without the IM array
  MSSpectrum settings = tmps;
  settings.clear(false);
  std::vector<OpenMS::DataArrays::FloatDataArray> empty;
  settings.setFloatDataArrays(empty);

  double IM_BINNING = 1e5;

  // Fill temporary spectral map (mobility -> Spectrum) with data from current spectrum
  std::map< int, MSSpectrum > im_map;
  auto im_arr = tmps.getFloatDataArrays()[0];

  // Determine unit name
  String im_name = im_arr.getName();
  auto unit = MSSpectrum::DriftTimeUnit::MILLISECOND;
  if (im_name == "Ion Mobility (MS:1002476)")
  {
    unit = MSSpectrum::DriftTimeUnit::MILLISECOND;
  }
  else if (im_name == "Ion Mobility (MS:1002815)")
  {
    unit = MSSpectrum::DriftTimeUnit::VSSC;
  }

  for (Size k = 0;  k < tmps.size(); k++)
  {
    double im = im_arr[ k ];
    if (im_map.find( int(im*IM_BINNING) ) == im_map.end() )
    {
      // use meta data from combined spectrum, set new name and current drift time
      MSSpectrum news = settings;
      news.setDriftTime(im);
      news.setDriftTimeUnit(unit);
      news.setName(tmps.getName() + "_combined"); // we will not recover original scan ids
      im_map[ int(im*IM_BINNING) ] = news;
    }
    im_map[ int(im*IM_BINNING) ].push_back( tmps[k] );
  }

  // Add spectra to result, note that this is guaranteed to be
  // sorted by ion mobility (through std::map).
  for (const auto& s : im_map)
  {
    result.push_back(s.second);
  }
}

/**
  @brief Collapses multiple IM spectra from the same frame into a single MSSpectrum

  @param exp The input experiment with multiple spectra per frame
  @param result The output spectra collapsed to a single spectrum per frame

  @note: this requires that all spectra from the same frame have the same RT ("scan start time")
*/
void collapseIMSpectrum(const MSExperiment& exp, std::vector<MSSpectrum>& result)
{
  if (exp.empty()) return;

  std::vector<MSSpectrum> stack;
  double curr_rt = exp[0].getRT();
  stack.push_back(exp[0]);
  for (Size k = 1; k < exp.size(); k++)
  {
    // spectra from the same frame (drift time scan) will have the same retention time start time
    if (exp[k].getDriftTime() >= 0.0 && (fabs(exp[k].getRT() - curr_rt) < 1e-5) )
    {
      stack.push_back(exp[k]);
    }
    else
    {
      processDriftTimeStack(stack, result);
      // push next spectrum
      stack.clear();
      stack.push_back(exp[k]);
      curr_rt = exp[k].getRT();
    }
  }

  // stack will always have at least one spectrum
  processDriftTimeStack(stack, result);
}

}

=======
>>>>>>> cef7d2ef
// We do not want this class to show up in the docu:
/// @cond TOPPCLASSES

class TOPPFileConverter :
  public TOPPBase
{
public:
  TOPPFileConverter() :
    TOPPBase("FileConverter", "Converts between different MS file formats.")
  {
  }

protected:
  void registerOptionsAndFlags_() override
  {
    registerInputFile_("in", "<file>", "", "Input file to convert.");
    registerStringOption_("in_type", "<type>", "", "Input file type -- default: determined from file extension or content\n", false, true); // for TOPPAS
    vector<String> input_formats = {"mzML", "mzXML", "mgf", "raw", "cachedMzML", "mzData", "dta", "dta2d", "featureXML", "consensusXML", "ms2", "fid", "tsv", "peplist", "kroenik", "edta", "oms"};
    setValidFormats_("in", input_formats);
    setValidStrings_("in_type", input_formats);

    registerStringOption_("UID_postprocessing", "<method>", "ensure", "unique ID post-processing for output data.\n'none' keeps current IDs even if invalid.\n'ensure' keeps current IDs but reassigns invalid ones.\n'reassign' assigns new unique IDs.", false, true);
    String method("none,ensure,reassign");
    setValidStrings_("UID_postprocessing", ListUtils::create<String>(method));

    vector<String> output_formats = {"mzML", "mzXML", "cachedMzML", "mgf", "featureXML", "consensusXML", "edta", "mzData", "dta2d", "csv", "sqmass", "oms"};
    registerOutputFile_("out", "<file>", "", "Output file");
    setValidFormats_("out", output_formats);
    registerStringOption_("out_type", "<type>", "", "Output file type -- default: determined from file extension or content\nNote: that not all conversion paths work or make sense.", false, true);
    setValidStrings_("out_type", output_formats);
    registerFlag_("TIC_DTA2D", "Export the TIC instead of the entire experiment in mzML/mzData/mzXML -> DTA2D conversions.", true);
    registerFlag_("MGF_compact", "Use a more compact format when writing MGF (no zero-intensity peaks, limited number of decimal places)", true);
    registerFlag_("force_MaxQuant_compatibility", "[mzXML output only] Make sure that MaxQuant can read the mzXML and set the msManufacturer to 'Thermo Scientific'.", true);
    registerFlag_("force_TPP_compatibility", "[mzML output only] Make sure that TPP parsers can read the mzML and the precursor ion m/z in the file (otherwise it will be set to zero by the TPP).", true);
    registerFlag_("convert_to_chromatograms", "[mzML output only] Assumes that the provided spectra represent data in SRM mode or targeted MS1 mode and converts them to chromatogram data.", true);

    registerStringOption_("change_im_format", "<toggle>", "none", "[mzML output only] How to store ion mobility scans (none: no change in format; multiple_spectra: store each IM frame as multiple scans (one per drift time value); concatenated: store whole frame as single scan with IM values in a FloatDataArray", false, true);
    setValidStrings_("change_im_format", NamesOfIMFormat, (int)IMFormat::SIZE_OF_IMFORMAT);

    registerStringOption_("write_scan_index", "<toogle>", "true", "Append an index when writing mzML or mzXML files. Some external tools might rely on it.", false, true);
    setValidStrings_("write_scan_index", ListUtils::create<String>("true,false"));
    registerFlag_("lossy_compression", "Use numpress compression to achieve optimally small file size using linear compression for m/z domain and slof for intensity and float data arrays (attention: may cause small loss of precision; only for mzML data).", true);
    registerDoubleOption_("lossy_mass_accuracy", "<error>", -1.0, "Desired (absolute) m/z accuracy for lossy compression (e.g. use 0.0001 for a mass accuracy of 0.2 ppm at 500 m/z, default uses -1.0 for maximal accuracy).", false, true);

    registerFlag_("process_lowmemory", "Whether to process the file on the fly without loading the whole file into memory first (only for conversions of mzXML/mzML to mzML).\nNote: this flag will prevent conversion from spectra to chromatograms.", true);
    registerInputFile_("NET_executable", "<executable>", "", "The .NET framework executable. Only required on linux and mac.", false, true, {"is_executable"});
    registerInputFile_("ThermoRaw_executable", "<file>", "ThermoRawFileParser.exe", "The ThermoRawFileParser executable.", false, true, {"is_executable"});
    setValidFormats_("ThermoRaw_executable", {"exe"});
    registerFlag_("no_peak_picking", "Disables vendor peak picking for raw files.", true);
  }

  ExitCodes main_(int, const char**) override
  {
    //-------------------------------------------------------------
    // parameter handling
    //-------------------------------------------------------------

    //input file names
    String in = getStringOption_("in");
    bool write_scan_index = getStringOption_("write_scan_index") == "true" ? true : false;
    IMFormat change_im_format = toIMFormat(getStringOption_("change_im_format"));
    bool force_MaxQuant_compatibility = getFlag_("force_MaxQuant_compatibility");
    bool force_TPP_compatibility = getFlag_("force_TPP_compatibility");
    bool convert_to_chromatograms = getFlag_("convert_to_chromatograms");
    bool lossy_compression = getFlag_("lossy_compression");
    double mass_acc = getDoubleOption_("lossy_mass_accuracy");
    bool no_peak_picking = getFlag_("no_peak_picking");

    // prepare data structures for lossy compression (note that we compress any float data arrays the same as intensity arrays)
    MSNumpressCoder::NumpressConfig npconfig_mz, npconfig_int, npconfig_fda;
    npconfig_mz.estimate_fixed_point = true; // critical
    npconfig_int.estimate_fixed_point = true; // critical
    npconfig_fda.estimate_fixed_point = true; // critical
    npconfig_mz.numpressErrorTolerance = -1.0; // skip check, faster
    npconfig_int.numpressErrorTolerance = -1.0; // skip check, faster
    npconfig_fda.numpressErrorTolerance = -1.0; // skip check, faster
    npconfig_mz.setCompression("linear");
    npconfig_int.setCompression("slof");
    npconfig_fda.setCompression("slof");
    npconfig_mz.linear_fp_mass_acc = mass_acc; // set the desired mass accuracy

    // input file type
    FileHandler fh;
    FileTypes::Type in_type = FileTypes::nameToType(getStringOption_("in_type"));
    if (in_type == FileTypes::UNKNOWN)
    {
      in_type = fh.getType(in);
      writeDebug_(String("Input file type: ") + FileTypes::typeToName(in_type), 2);
      if (in_type == FileTypes::UNKNOWN)
      {
        writeLog_("Error: Could not determine input file type!");
        return PARSE_ERROR;
      }
    }

    // output file names and types
    String out = getStringOption_("out");
    FileTypes::Type out_type = FileHandler::getConsistentOutputfileType(out, getStringOption_("out_type"));
    if (out_type == FileTypes::UNKNOWN)
    {
      writeLog_("Error: Could not determine output file type!");
      return PARSE_ERROR;
    }

    bool TIC_DTA2D = getFlag_("TIC_DTA2D");
    bool process_lowmemory = getFlag_("process_lowmemory");

    writeDebug_(String("Output file type: ") + FileTypes::typeToName(out_type), 1);

    String uid_postprocessing = getStringOption_("UID_postprocessing");
    //-------------------------------------------------------------
    // reading input
    //-------------------------------------------------------------
    typedef PeakMap MSExperimentType;
    MSExperimentType exp;

    typedef MSExperimentType::SpectrumType SpectrumType;

    typedef FeatureMap FeatureMapType;

    FeatureMapType fm;
    ConsensusMap cm;

    writeDebug_(String("Loading input file"), 1);

    if (in_type == FileTypes::CONSENSUSXML)
    {
      ConsensusXMLFile().load(in, cm);
      cm.sortByPosition();
      if ((out_type != FileTypes::FEATUREXML) &&
          (out_type != FileTypes::CONSENSUSXML))
      {
        // You you will lose information and waste memory. Enough reasons to issue a warning!
        writeLog_("Warning: Converting consensus features to peaks. You will lose information!");
        exp.set2DData(cm);
      }
    }
    else if (in_type == FileTypes::RAW)
    {
      if (out_type != FileTypes::MZML)
      {
        throw Exception::IllegalArgument(__FILE__, __LINE__, OPENMS_PRETTY_FUNCTION,
          "Only conversion to mzML supported at this point.");
      }
      writeLog_("RawFileReader reading tool. Copyright 2016 by Thermo Fisher Scientific, Inc. All rights reserved");
      String net_executable = getStringOption_("NET_executable");
      QStringList arguments;
#ifdef OPENMS_WINDOWSPLATFORM
      if (net_executable.empty())
      { // default on Windows: if NO mono executable is set use the "native" .NET one
        net_executable = getStringOption_("ThermoRaw_executable");
      }
      else
      { // use e.g., mono
        arguments << getStringOption_("ThermoRaw_executable").toQString();
      }
#else
      // default on Mac, Linux: use mono
      net_executable = net_executable.empty() ? "mono" : net_executable;
      arguments << getStringOption_("ThermoRaw_executable").toQString();
#endif
      arguments << ("-i=" + in).c_str()
                << ("--output_file=" + out).c_str()
                << "-f=2" // indexedMzML
                << "-e"; // ignore instrument errors
      if (no_peak_picking)
      {
        arguments << "--noPeakPicking";
      }
      return runExternalProcess_(net_executable.toQString(), arguments);
    }
    else if (in_type == FileTypes::EDTA)
    {
      EDTAFile().load(in, cm);
      cm.sortByPosition();
      if ((out_type != FileTypes::FEATUREXML) &&
          (out_type != FileTypes::CONSENSUSXML))
      {
        // You you will lose information and waste memory. Enough reasons to issue a warning!
        writeLog_("Warning: Converting consensus features to peaks. You will lose information!");
        exp.set2DData(cm);
      }
    }
    else if (in_type == FileTypes::FEATUREXML ||
             in_type == FileTypes::TSV ||
             in_type == FileTypes::PEPLIST ||
             in_type == FileTypes::KROENIK)
    {
      fh.loadFeatures(in, fm, in_type);
      fm.sortByPosition();
      if ((out_type != FileTypes::FEATUREXML) &&
          (out_type != FileTypes::CONSENSUSXML) &&
          (out_type != FileTypes::OMS))
      {
        // You will lose information and waste memory. Enough reasons to issue a warning!
        writeLog_("Warning: Converting features to peaks. You will lose information! Mass traces are added, if present as 'num_of_masstraces' and 'masstrace_intensity' (X>=0) meta values.");
        exp.set2DData<true>(fm);
      }
    }
    else if (in_type == FileTypes::CACHEDMZML)
    {
      // Determine location of meta information (empty mzML)
      String in_meta = extractCachedMetaFilename(in);
      if (in_meta.empty())
      {
        return ILLEGAL_PARAMETERS;
      }
      MzMLFile f;
      f.setLogType(log_type_);
      Internal::CachedMzMLHandler cacher;
      cacher.setLogType(log_type_);
      PeakMap tmp_exp;

      f.load(in_meta, exp);
      cacher.readMemdump(tmp_exp, in);

      // Sanity check
      if (exp.size() != tmp_exp.size())
      {
        OPENMS_LOG_ERROR << "Paired input files do not match, cannot convert: " << in_meta << " and " << in << std::endl;
        return ILLEGAL_PARAMETERS;
      }

      // Populate meta data with actual data points
      for (Size i=0; i < tmp_exp.size(); ++i)
      {
        for (Size j = 0; j < tmp_exp[i].size(); j++)
        {
          exp[i].push_back(tmp_exp[i][j]);
        }
      }
      std::vector<MSChromatogram > old_chromatograms = exp.getChromatograms();
      for (Size i=0; i < tmp_exp.getChromatograms().size(); ++i)
      {
        for (Size j = 0; j < tmp_exp.getChromatograms()[i].size(); j++)
        {
          old_chromatograms[i].push_back(tmp_exp.getChromatograms()[i][j]);
        }
      }
      exp.setChromatograms(old_chromatograms);
    }
    else if (process_lowmemory)
    {
      // Special switch for the low memory options:
      // We can transform the complete experiment directly without first
      // loading the complete data into memory. PlainMSDataWritingConsumer will
      // write out mzML to disk as they are read from the input.

      if (change_im_format != IMFormat::NONE)
      {
        std::cout << "Converting IM formats is currently not implemented for low-memory processing" << std::endl;
        throw Exception::NotImplemented(__FILE__, __LINE__, OPENMS_PRETTY_FUNCTION);
      }

      if ((in_type == FileTypes::MZXML || in_type == FileTypes::MZML) && out_type == FileTypes::MZML)
      {
        // Prepare the consumer
        PlainMSDataWritingConsumer consumer(out);
        consumer.getOptions().setWriteIndex(write_scan_index);
        bool skip_full_count = false;
        // numpress compression
        if (lossy_compression)
        {
          consumer.getOptions().setNumpressConfigurationMassTime(npconfig_mz);
          consumer.getOptions().setNumpressConfigurationIntensity(npconfig_int);
          consumer.getOptions().setNumpressConfigurationFloatDataArray(npconfig_fda);
          consumer.getOptions().setCompression(true);
        }
        consumer.addDataProcessing(getProcessingInfo_(DataProcessing::CONVERSION_MZML));

        // for different input file type
        if (in_type == FileTypes::MZML)
        {
          MzMLFile mzmlfile;
          mzmlfile.setLogType(log_type_);
          mzmlfile.transform(in, &consumer, skip_full_count);
          return EXECUTION_OK;
        }
        else if (in_type == FileTypes::MZXML)
        {
          MzXMLFile mzxmlfile;
          mzxmlfile.setLogType(log_type_);
          mzxmlfile.transform(in, &consumer, skip_full_count);
          return EXECUTION_OK;
        }
      }
      else if (in_type == FileTypes::MZML && out_type == FileTypes::CACHEDMZML)
      {
        // Determine output path for meta information (empty mzML)
        String out_meta = extractCachedMetaFilename(out);
        if (out_meta.empty())
        {
          return ILLEGAL_PARAMETERS;
        }
        Internal::CachedMzMLHandler cacher;
        cacher.setLogType(log_type_);
        PeakMap exp_meta;

        MSDataCachedConsumer consumer(out);
        MzMLFile().transform(in, &consumer, exp_meta);
        cacher.writeMetadata(exp_meta, out_meta);

        return EXECUTION_OK;
      }
      else
      {
        throw Exception::IllegalArgument(__FILE__, __LINE__, OPENMS_PRETTY_FUNCTION,
          "Process_lowmemory option can only be used with mzML / mzXML input and mzML output data types.");
      }
    }
    else
    {
      fh.loadExperiment(in, exp, in_type, log_type_, true, true);
    }

    //-------------------------------------------------------------
    // writing output
    //-------------------------------------------------------------

    writeDebug_(String("Writing output file"), 1);

    if (out_type == FileTypes::MZML)
    {
      //add data processing entry
      addDataProcessing_(exp, getProcessingInfo_(DataProcessing::
                                                 CONVERSION_MZML));
      MzMLFile f;
      f.setLogType(log_type_);
      f.getOptions().setWriteIndex(write_scan_index);
      f.getOptions().setForceTPPCompatability(force_TPP_compatibility);
      // numpress compression
      if (lossy_compression)
      {
        f.getOptions().setNumpressConfigurationMassTime(npconfig_mz);
        f.getOptions().setNumpressConfigurationIntensity(npconfig_int);
        f.getOptions().setNumpressConfigurationFloatDataArray(npconfig_fda);
        f.getOptions().setCompression(true);
      }

      if (convert_to_chromatograms)
      {
        for (auto & s : exp)
        {
          s.getInstrumentSettings().setScanMode(InstrumentSettings::SRM);
        }
      }

      if (change_im_format != IMFormat::NONE)
      {
        IMFormat itype = IMTypes::determineIMFormat(exp);

        if (itype == IMFormat::NONE)
        {
          throw Exception::IllegalArgument(__FILE__, __LINE__, OPENMS_PRETTY_FUNCTION,
            "Requested conversion to different ion mobility format, but no ion mobility data is present.");
        }
        else if (change_im_format == itype && itype == IMFormat::MULTIPLE_SPECTRA)
        {
          throw Exception::IllegalArgument(__FILE__, __LINE__, OPENMS_PRETTY_FUNCTION,
            "Requested conversion to 'multiple' ion mobility format, but data is already in this format.");
        }
        else if (change_im_format == itype && itype == IMFormat::CONCATENATED)
        {
          throw Exception::IllegalArgument(__FILE__, __LINE__, OPENMS_PRETTY_FUNCTION,
            "Requested conversion to 'single' ion mobility format, but data is already in this format.");
        }

        if (change_im_format == IMFormat::MULTIPLE_SPECTRA && itype == IMFormat::CONCATENATED)
        {
          exp = IMDataConverter::splitByIonMobility(std::move(exp));
        }
        else if (change_im_format == IMFormat::CONCATENATED && itype == IMFormat::MULTIPLE_SPECTRA)
        {
          exp = IMDataConverter::collapseFramesToSingle(exp);
        }
      }
      ChromatogramTools().convertSpectraToChromatograms(exp, true, convert_to_chromatograms);
      f.store(out, exp);
    }
    else if (out_type == FileTypes::MZDATA)
    {
      //annotate output with data processing info
      addDataProcessing_(exp, getProcessingInfo_(DataProcessing::
                                                 CONVERSION_MZDATA));
      MzDataFile f;
      f.setLogType(log_type_);
      ChromatogramTools().convertChromatogramsToSpectra<MSExperimentType>(exp);
      f.store(out, exp);
    }
    else if (out_type == FileTypes::MZXML)
    {
      //annotate output with data processing info
      addDataProcessing_(exp, getProcessingInfo_(DataProcessing::
                                                 CONVERSION_MZXML));
      MzXMLFile f;
      f.setLogType(log_type_);
      f.getOptions().setForceMQCompatability(force_MaxQuant_compatibility);
      f.getOptions().setWriteIndex(write_scan_index);
      //ChromatogramTools().convertChromatogramsToSpectra<MSExperimentType>(exp);
      f.store(out, exp);
    }
    else if (out_type == FileTypes::DTA2D)
    {
      //add data processing entry
      addDataProcessing_(exp, getProcessingInfo_(DataProcessing::
                                                 FORMAT_CONVERSION));
      DTA2DFile f;
      f.setLogType(log_type_);
      ChromatogramTools().convertChromatogramsToSpectra<MSExperimentType>(exp);
      if (TIC_DTA2D)
      {
        // store the total ion chromatogram (TIC)
        f.storeTIC(out, exp);
      }
      else
      {
        // store entire experiment
        f.store(out, exp);
      }


    }
    else if (out_type == FileTypes::MGF)
    {
      //add data processing entry
      addDataProcessing_(exp, getProcessingInfo_(DataProcessing::
                                                 FORMAT_CONVERSION));
      MascotGenericFile f;
      f.setLogType(log_type_);
      f.store(out, exp, getFlag_("MGF_compact"));
    }
    else if (out_type == FileTypes::FEATUREXML)
    {
      if ((in_type == FileTypes::FEATUREXML) || (in_type == FileTypes::TSV) ||
          (in_type == FileTypes::PEPLIST) || (in_type == FileTypes::KROENIK))
      {
        if (uid_postprocessing == "ensure")
        {
          fm.applyMemberFunction(&UniqueIdInterface::ensureUniqueId);
        }
        else if (uid_postprocessing == "reassign")
        {
          fm.applyMemberFunction(&UniqueIdInterface::setUniqueId);
        }
      }
      else if (in_type == FileTypes::CONSENSUSXML || in_type == FileTypes::EDTA)
      {
        MapConversion::convert(cm, true, fm);
      }
      else if (in_type == FileTypes::OMS)
      {
        OMSFile().load(in, fm);
        IdentificationDataConverter::exportFeatureIDs(fm);
      }
      else // not loaded as feature map or consensus map
      {
        // The feature specific information is only defaulted. Enough reasons to issue a warning!
        writeLog_("Warning: Converting peaks to features will lead to incomplete features!");
        fm.clear();
        fm.reserve(exp.getSize());
        Feature feature;
        feature.setQuality(0, 1); // override default
        feature.setQuality(1, 1); // override default
        feature.setOverallQuality(1); // override default
        for (const MSSpectrum& spec : exp)
        {
          feature.setRT(spec.getRT());
          for (const Peak1D& peak : spec)
          {
            feature.setMZ(peak.getMZ());
            feature.setIntensity(peak.getIntensity());
            feature.setUniqueId();
            fm.push_back(feature);
          }
        }
        fm.updateRanges();
      }

      addDataProcessing_(fm, getProcessingInfo_(DataProcessing::
                                                FORMAT_CONVERSION));
      FeatureXMLFile().store(out, fm);
    }
    else if (out_type == FileTypes::CONSENSUSXML)
    {
      if ((in_type == FileTypes::FEATUREXML) || (in_type == FileTypes::TSV) ||
          (in_type == FileTypes::PEPLIST) || (in_type == FileTypes::KROENIK))
      {
        if (uid_postprocessing == "ensure")
        {
          fm.applyMemberFunction(&UniqueIdInterface::ensureUniqueId);
        }
        else if (uid_postprocessing == "reassign")
        {
          fm.applyMemberFunction(&UniqueIdInterface::setUniqueId);
        }
        MapConversion::convert(0, fm, cm);
      }
      // nothing to do for consensus input
      else if (in_type == FileTypes::CONSENSUSXML || in_type == FileTypes::EDTA)
      {
      }
      else // experimental data
      {
        MapConversion::convert(0, exp, cm, exp.size());
      }
      for (auto& pepID : cm.getUnassignedPeptideIdentifications())
      {
        pepID.setMetaValue("map_index", 0);
      }

      addDataProcessing_(cm, getProcessingInfo_(DataProcessing::
                                                FORMAT_CONVERSION));
      ConsensusXMLFile().store(out, cm);
    }
    else if (out_type == FileTypes::EDTA)
    {
      if (fm.size() > 0 && cm.size() > 0)
      {
        OPENMS_LOG_ERROR << "Internal error: cannot decide on container (Consensus or Feature)! This is a bug. Please report it!";
        return INTERNAL_ERROR;
      }
      if (fm.size() > 0)
      {
        EDTAFile().store(out, fm);
      }
      else if (cm.size() > 0)
      {
        EDTAFile().store(out, cm);
      }
    }
    else if (out_type == FileTypes::CACHEDMZML)
    {
      // Determine output path for meta information (empty mzML)
      String out_meta = extractCachedMetaFilename(out);
      if (out_meta.empty())
      {
        return ILLEGAL_PARAMETERS;
      }
      Internal::CachedMzMLHandler().writeMetadata(exp, out_meta);
      Internal::CachedMzMLHandler().writeMemdump(exp, out);
    }
    else if (out_type == FileTypes::CSV)
    {
      // as ibspectra is currently the only csv/text based format we assume
      // that out_type == FileTypes::CSV means ibspectra, if more formats
      // are added we need a more intelligent strategy to decide which
      // conversion is requested

      // IBSpectra selected as output type
      if (in_type != FileTypes::CONSENSUSXML)
      {
        OPENMS_LOG_ERROR << "Incompatible input data: FileConverter can only convert consensusXML files to ibspectra format.";
        return INCOMPATIBLE_INPUT_DATA;
      }

      IBSpectraFile ibfile;
      ibfile.store(out, cm);
    }
    else if (out_type == FileTypes::SQMASS)
    {
      SqMassFile sqm;
      sqm.store(out, exp);
    }
    else if (out_type == FileTypes::OMS)
    {
      if (in_type != FileTypes::FEATUREXML)
      {
        OPENMS_LOG_ERROR << "Incompatible input data: FileConverter can only convert featureXML files to oms format.";
        return INCOMPATIBLE_INPUT_DATA;
      }
      IdentificationDataConverter::importFeatureIDs(fm);
      OMSFile().store(out, fm);
    }
    else
    {
      writeLog_("Unknown output file type given. Aborting!");
      printUsage_();
      return ILLEGAL_PARAMETERS;
    }

    return EXECUTION_OK;
  }

};

int main(int argc, const char** argv)
{
  TOPPFileConverter tool;
  return tool.main(argc, argv);
}

/// @endcond<|MERGE_RESOLUTION|>--- conflicted
+++ resolved
@@ -50,25 +50,14 @@
 #include <OpenMS/FORMAT/MzMLFile.h>
 #include <OpenMS/FORMAT/MzXMLFile.h>
 #include <OpenMS/FORMAT/SqMassFile.h>
-<<<<<<< HEAD
-#include <OpenMS/FORMAT/CachedMzML.h>
 #include <OpenMS/FORMAT/OMSFile.h>
-#include <OpenMS/DATASTRUCTURES/StringListUtils.h>
-#include <OpenMS/APPLICATIONS/TOPPBase.h>
-#include <OpenMS/KERNEL/ConversionHelper.h>
-#include <OpenMS/KERNEL/ChromatogramTools.h>
-
-#include <OpenMS/FORMAT/DATAACCESS/MSDataWritingConsumer.h>
-#include <OpenMS/FORMAT/DATAACCESS/MSDataCachedConsumer.h>
 #include <OpenMS/METADATA/ID/IdentificationDataConverter.h>
-=======
 #include <OpenMS/FORMAT/TextFile.h>
 #include <OpenMS/IONMOBILITY/IMTypes.h>
 #include <OpenMS/IONMOBILITY/IMDataConverter.h>
 #include <OpenMS/KERNEL/ChromatogramTools.h>
 #include <OpenMS/KERNEL/ConversionHelper.h>
 
->>>>>>> cef7d2ef
 
 using namespace OpenMS;
 using namespace std;
@@ -165,170 +154,6 @@
   return in_meta;
 }
 
-<<<<<<< HEAD
-namespace OpenMS {
-enum IMType
-{
-  IM_NONE, ///< no ion mobility
-  IM_STACKED, ///< ion mobility frame is stacked in a single spectrum
-  IM_MULTIPLE_SPECTRA ///< ion mobility is recorded as multiple spectra per frame
-};
-
-IMType determineIMType(const MSExperiment& exp)
-{
-  for (Size k = 0; k < exp.size(); k++)
-  {
-    if (!exp[k].getFloatDataArrays().empty() &&
-        exp[k].getFloatDataArrays()[0].getName().find("Ion Mobility") == 0)
-    {
-      return IMType::IM_STACKED;
-    }
-    else if (exp[k].getDriftTime() >= 0.0)
-    {
-      return IMType::IM_MULTIPLE_SPECTRA;
-    }
-  }
-  return IMType::IM_NONE;
-}
-
-/// Process a stack of drift time spectra
-void processDriftTimeStack(const std::vector<MSSpectrum>& stack, std::vector<MSSpectrum>& result)
-{
-  OPENMS_PRECONDITION(!stack.empty(), "Stack cannot be empty")
-
-  // either no drift time or different RT!
-  if (stack[0].getDriftTime() >= 0.0)
-  {
-    // copy meta data without the raw data and without the IM array
-    MSSpectrum new_spec = stack[0]; // there is always one spectrum on the stack
-    new_spec.clear(false);
-    std::vector<OpenMS::DataArrays::FloatDataArray> empty;
-    new_spec.setFloatDataArrays(empty);
-
-    OpenMS::DataArrays::FloatDataArray fda;
-    String name = "Ion Mobility";
-    if (new_spec.getDriftTimeUnit() == MSSpectrum::DriftTimeUnit::MILLISECOND)
-    {
-      name += " (MS:1002476)";
-    }
-    else if (new_spec.getDriftTimeUnit() == MSSpectrum::DriftTimeUnit::VSSC)
-    {
-      name += " (MS:1002815)";
-    }
-    fda.setName(name);
-    for (const auto& s : stack)
-    {
-      new_spec.insert(new_spec.end(), s.begin(), s.end());
-      fda.insert(fda.end(), s.size(), s.getDriftTime());
-    }
-    new_spec.setFloatDataArrays({fda});
-    new_spec.setDriftTime(-1); // drift time is now encoded in the FloatDataArray
-    new_spec.setDriftTimeUnit(MSSpectrum::DriftTimeUnit::NONE); // drift time is now encoded in the FloatDataArray
-    result.push_back(new_spec);
-  }
-  else
-  {
-    // no drift time for these spectra, simply append to the result
-    result.insert(result.end(), stack.begin(), stack.end());
-  }
-
-}
-
-/**
-  @brief Expands a single MSSpectrum (single frame) into individual ion mobility spectrum
-
-  @param tmps The input spectrum (a single spectrum per frame)
-  @param result The output spectra with multiple spectra per frame
-*/
-void expandIMSpectrum(const MSSpectrum& tmps, std::vector<MSSpectrum>& result)
-{
-  // copy meta data without the raw data and without the IM array
-  MSSpectrum settings = tmps;
-  settings.clear(false);
-  std::vector<OpenMS::DataArrays::FloatDataArray> empty;
-  settings.setFloatDataArrays(empty);
-
-  double IM_BINNING = 1e5;
-
-  // Fill temporary spectral map (mobility -> Spectrum) with data from current spectrum
-  std::map< int, MSSpectrum > im_map;
-  auto im_arr = tmps.getFloatDataArrays()[0];
-
-  // Determine unit name
-  String im_name = im_arr.getName();
-  auto unit = MSSpectrum::DriftTimeUnit::MILLISECOND;
-  if (im_name == "Ion Mobility (MS:1002476)")
-  {
-    unit = MSSpectrum::DriftTimeUnit::MILLISECOND;
-  }
-  else if (im_name == "Ion Mobility (MS:1002815)")
-  {
-    unit = MSSpectrum::DriftTimeUnit::VSSC;
-  }
-
-  for (Size k = 0;  k < tmps.size(); k++)
-  {
-    double im = im_arr[ k ];
-    if (im_map.find( int(im*IM_BINNING) ) == im_map.end() )
-    {
-      // use meta data from combined spectrum, set new name and current drift time
-      MSSpectrum news = settings;
-      news.setDriftTime(im);
-      news.setDriftTimeUnit(unit);
-      news.setName(tmps.getName() + "_combined"); // we will not recover original scan ids
-      im_map[ int(im*IM_BINNING) ] = news;
-    }
-    im_map[ int(im*IM_BINNING) ].push_back( tmps[k] );
-  }
-
-  // Add spectra to result, note that this is guaranteed to be
-  // sorted by ion mobility (through std::map).
-  for (const auto& s : im_map)
-  {
-    result.push_back(s.second);
-  }
-}
-
-/**
-  @brief Collapses multiple IM spectra from the same frame into a single MSSpectrum
-
-  @param exp The input experiment with multiple spectra per frame
-  @param result The output spectra collapsed to a single spectrum per frame
-
-  @note: this requires that all spectra from the same frame have the same RT ("scan start time")
-*/
-void collapseIMSpectrum(const MSExperiment& exp, std::vector<MSSpectrum>& result)
-{
-  if (exp.empty()) return;
-
-  std::vector<MSSpectrum> stack;
-  double curr_rt = exp[0].getRT();
-  stack.push_back(exp[0]);
-  for (Size k = 1; k < exp.size(); k++)
-  {
-    // spectra from the same frame (drift time scan) will have the same retention time start time
-    if (exp[k].getDriftTime() >= 0.0 && (fabs(exp[k].getRT() - curr_rt) < 1e-5) )
-    {
-      stack.push_back(exp[k]);
-    }
-    else
-    {
-      processDriftTimeStack(stack, result);
-      // push next spectrum
-      stack.clear();
-      stack.push_back(exp[k]);
-      curr_rt = exp[k].getRT();
-    }
-  }
-
-  // stack will always have at least one spectrum
-  processDriftTimeStack(stack, result);
-}
-
-}
-
-=======
->>>>>>> cef7d2ef
 // We do not want this class to show up in the docu:
 /// @cond TOPPCLASSES
 
