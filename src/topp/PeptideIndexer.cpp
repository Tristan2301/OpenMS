// --------------------------------------------------------------------------
//                   OpenMS -- Open-Source Mass Spectrometry
// --------------------------------------------------------------------------
// Copyright The OpenMS Team -- Eberhard Karls University Tuebingen,
// ETH Zurich, and Freie Universitaet Berlin 2002-2020.
//
// This software is released under a three-clause BSD license:
//  * Redistributions of source code must retain the above copyright
//    notice, this list of conditions and the following disclaimer.
//  * Redistributions in binary form must reproduce the above copyright
//    notice, this list of conditions and the following disclaimer in the
//    documentation and/or other materials provided with the distribution.
//  * Neither the name of any author or any participating institution
//    may be used to endorse or promote products derived from this software
//    without specific prior written permission.
// For a full list of authors, refer to the file AUTHORS.
// --------------------------------------------------------------------------
// THIS SOFTWARE IS PROVIDED BY THE COPYRIGHT HOLDERS AND CONTRIBUTORS "AS IS"
// AND ANY EXPRESS OR IMPLIED WARRANTIES, INCLUDING, BUT NOT LIMITED TO, THE
// IMPLIED WARRANTIES OF MERCHANTABILITY AND FITNESS FOR A PARTICULAR PURPOSE
// ARE DISCLAIMED. IN NO EVENT SHALL ANY OF THE AUTHORS OR THE CONTRIBUTING
// INSTITUTIONS BE LIABLE FOR ANY DIRECT, INDIRECT, INCIDENTAL, SPECIAL,
// EXEMPLARY, OR CONSEQUENTIAL DAMAGES (INCLUDING, BUT NOT LIMITED TO,
// PROCUREMENT OF SUBSTITUTE GOODS OR SERVICES; LOSS OF USE, DATA, OR PROFITS;
// OR BUSINESS INTERRUPTION) HOWEVER CAUSED AND ON ANY THEORY OF LIABILITY,
// WHETHER IN CONTRACT, STRICT LIABILITY, OR TORT (INCLUDING NEGLIGENCE OR
// OTHERWISE) ARISING IN ANY WAY OUT OF THE USE OF THIS SOFTWARE, EVEN IF
// ADVISED OF THE POSSIBILITY OF SUCH DAMAGE.
//
// --------------------------------------------------------------------------
// $Maintainer: Chris Bielow $
// $Authors: Andreas Bertsch, Chris Bielow, Knut Reinert $
// --------------------------------------------------------------------------

#include <OpenMS/APPLICATIONS/TOPPBase.h>

#include <OpenMS/ANALYSIS/ID/PeptideIndexing.h>
#include <OpenMS/FORMAT/IdXMLFile.h>
#include <OpenMS/FORMAT/FileHandler.h>
#include <OpenMS/METADATA/PeptideIdentification.h>
#include <OpenMS/METADATA/ProteinIdentification.h>
#include <OpenMS/SYSTEM/File.h>

using namespace OpenMS;

//-------------------------------------------------------------
//Doxygen docu
//-------------------------------------------------------------

/**
  @page TOPP_PeptideIndexer PeptideIndexer

  @brief Refreshes the protein references for all peptide hits from an idXML file and adds target/decoy information.

  <CENTER>
      <table>
          <tr>
              <td ALIGN = "center" BGCOLOR="#EBEBEB"> pot. predecessor tools </td>
              <td VALIGN="middle" ROWSPAN=2> \f$ \longrightarrow \f$ PeptideIndexer \f$ \longrightarrow \f$</td>
              <td ALIGN = "center" BGCOLOR="#EBEBEB"> pot. successor tools </td>
          </tr>
          <tr>
              <td VALIGN="middle" ALIGN = "center" ROWSPAN=1> @ref TOPP_IDFilter or @n any protein/peptide processing tool </td>
              <td VALIGN="middle" ALIGN = "center" ROWSPAN=1> @ref TOPP_FalseDiscoveryRate </td>
          </tr>
      </table>
  </CENTER>

  PeptideIndexer refreshes target/decoy information and mapping of peptides to proteins.
  The target/decoy information is crucial for the @ref TOPP_FalseDiscoveryRate tool. (For FDR calculations, "target+decoy" peptide hits count as target hits.)

  PeptideIndexer allows for ambiguous amino acids (B|J|Z|X) in the protein database, but not in the peptide sequences.
  For the latter only I/L can be treated as equivalent (see 'IL_equivalent' flag), but 'J' is not allowed.
<<<<<<< HEAD
  
  Enzyme cutting rules and partial specificity can be specified (derived from input idXML automatically by default).
=======

  Enzyme cutting rules and partial specificity can be specified.
>>>>>>> 710106f2

  Resulting protein hits appear in the order of the FASTA file, except for orphaned proteins, which will appear first with an empty target_decoy metavalue.
  Duplicate protein accessions & sequences will not raise a warning, but create multiple hits (PeptideIndexer scans over the FASTA file once for efficiency
  reasons, and thus might not see all accessions & sequences at once).

  All peptide and protein hits are annotated with target/decoy information, using the meta value "target_decoy".
  For proteins the possible values are "target" and "decoy", depending on whether the protein accession contains the decoy pattern (parameter @p decoy_string)
  as a suffix or prefix, respectively (see parameter @p prefix).

  Peptide hits are annotated with metavalue 'protein_references', and if matched to at least one protein also with metavalue 'target_decoy'.
  The possible values for 'target_decoy' are "target", "decoy" and "target+decoy",
  depending on whether the peptide sequence is found only in target proteins, only in decoy proteins, or in both. The metavalue is not present, if the peptide is unmatched.

  Runtime: PeptideIndexer is usually very fast (loading and storing the data takes the most time) and search speed can be further improved (linearly), but using more threads.
  Avoid allowing too many (>=4) ambiguous amino acids if your database contains long stretches of 'X' (exponential search space).

  PeptideIndexer supports relative database filenames, which (when not found in the current working directory) are looked up in the directories specified
  by @p OpenMS.ini:id_db_dir (see @subpage TOPP_advanced). The database is by default derived from the input idXML's metainformation ('auto' setting), but can be specified explicitly.

  Further details can be found in the underlying @ref OpenMS::PeptideIndexing implementation.

  @note Currently mzIdentML (mzid) is not directly supported as an input/output format of this tool. Convert mzid files to/from idXML using @ref TOPP_IDFileConverter if necessary.

  <B>The command line parameters of this tool are:</B>
  @verbinclude TOPP_PeptideIndexer.cli
  <B>INI file documentation of this tool:</B>
  @htmlinclude TOPP_PeptideIndexer.html
*/


// We do not want this class to show up in the docu:
/// @cond TOPPCLASSES

class TOPPPeptideIndexer :
  public TOPPBase
{
public:
  TOPPPeptideIndexer() :
    TOPPBase("PeptideIndexer",
             "Refreshes the protein references for all peptide hits.")
  {
  }

protected:
  void registerOptionsAndFlags_() override
  {
    registerInputFile_("in", "<file>", "", "Input idXML file containing the identifications.");
    setValidFormats_("in", ListUtils::create<String>("idXML"));
    registerInputFile_("fasta", "<file>", "", "Input sequence database in FASTA format. "
                                              "Leave empty for using the same DB as used for the input idXML (this might fail). "
                                              "Non-existing relative filenames are looked up via 'OpenMS.ini:id_db_dir'", false, false, { "skipexists" });
    setValidFormats_("fasta", { "fasta" }, false);
    registerOutputFile_("out", "<file>", "", "Output idXML file.");
    setValidFormats_("out", ListUtils::create<String>("idXML"));

    registerFullParam_(PeptideIndexing().getParameters());
   }

  ExitCodes main_(int, const char**) override
  {
    //-------------------------------------------------------------
    // parsing parameters
    //-------------------------------------------------------------
    String in = getStringOption_("in");
    String out = getStringOption_("out");
    String db_name = getStringOption_("fasta"); // optional. Might be empty.

<<<<<<< HEAD
    //-------------------------------------------------------------
    // reading input
    //-------------------------------------------------------------

    // we stream the Fasta file
    std::vector<ProteinIdentification> prot_ids;
    std::vector<PeptideIdentification> pep_ids;

    IdXMLFile idxmlfile;
    idxmlfile.setLogType(this->log_type_);
    idxmlfile.load(in, prot_ids, pep_ids);

    if (db_name.empty())
    { // determine from metadata in idXML
      OPENMS_LOG_INFO << "Automatically deriving DB from meta data ...";
      for (const auto& pi : prot_ids)
      {
        if (!db_name.empty() && db_name != pi.getSearchParameters().db)
        {
          throw Exception::InvalidParameter(__FILE__, __LINE__, OPENMS_PRETTY_FUNCTION, 
              "Different conflicting database names in idXML files are from multiple runs. Cannot automatically determine DB from these candidates:\n"
              "1) " + db_name + "\n"
              "2) " + pi.getSearchParameters().db);
        }
        db_name = pi.getSearchParameters().db;
      }
      OPENMS_LOG_INFO << "DB: " << db_name << std::endl;
    }
    
=======
    PeptideIndexing indexer;
    Param param = getParam_();
    Param param_pi = indexer.getParameters();
    param_pi.update(param, false, false, false, false, OpenMS_Log_debug); // suppress param. update message
    indexer.setParameters(param_pi);
    indexer.setLogType(this->log_type_);
    String db_name = getStringOption_("fasta");
>>>>>>> 710106f2
    if (!File::readable(db_name))
    {
      String full_db_name;
      try
      {
        full_db_name = File::findDatabase(db_name);
      }
      catch (...)
      {
        printUsage_();
        return ILLEGAL_PARAMETERS;
      }
      db_name = full_db_name;
    }
    //-------------------------------------------------------------
    // calculations
    //-------------------------------------------------------------
    
    PeptideIndexing indexer;
    Param param = getParam_().copy("", true);
    Param param_pi = indexer.getParameters();
    param_pi.update(param, false, OpenMS_Log_debug); // suppress param. update message
    indexer.setParameters(param_pi);
    indexer.setLogType(this->log_type_);
    FASTAContainer<TFI_File> proteins(db_name);
    PeptideIndexing::ExitCodes indexer_exit = indexer.run(proteins, prot_ids, pep_ids);

    //-------------------------------------------------------------
    // calculate protein coverage
    //-------------------------------------------------------------

    if (param.getValue("write_protein_sequence").toBool())
    {
      for (Size i = 0; i < prot_ids.size(); ++i)
      {
        prot_ids[i].computeCoverage(pep_ids);
      }
    }

    //-------------------------------------------------------------
    // writing output
    //-------------------------------------------------------------
    idxmlfile.store(out, prot_ids, pep_ids);

    if (indexer_exit == PeptideIndexing::DATABASE_EMPTY)
    {
      return INPUT_FILE_EMPTY;
    }
    else if (indexer_exit == PeptideIndexing::UNEXPECTED_RESULT)
    {
      return UNEXPECTED_RESULT;
    }
    else if ((indexer_exit != PeptideIndexing::EXECUTION_OK) &&
             (indexer_exit != PeptideIndexing::PEPTIDE_IDS_EMPTY))
    {
      return UNKNOWN_ERROR;
    }
    return EXECUTION_OK;
  }

};


int main(int argc, const char** argv)
{
  TOPPPeptideIndexer tool;
  return tool.main(argc, argv);
}

/// @endcond<|MERGE_RESOLUTION|>--- conflicted
+++ resolved
@@ -69,36 +69,31 @@
   PeptideIndexer refreshes target/decoy information and mapping of peptides to proteins.
   The target/decoy information is crucial for the @ref TOPP_FalseDiscoveryRate tool. (For FDR calculations, "target+decoy" peptide hits count as target hits.)
 
-  PeptideIndexer allows for ambiguous amino acids (B|J|Z|X) in the protein database, but not in the peptide sequences.
+  PeptideIndexer allows for ambiguous amino acids (B|J|Z|X) in the protein database, but not in the peptide sequences. 
   For the latter only I/L can be treated as equivalent (see 'IL_equivalent' flag), but 'J' is not allowed.
-<<<<<<< HEAD
   
   Enzyme cutting rules and partial specificity can be specified (derived from input idXML automatically by default).
-=======
-
-  Enzyme cutting rules and partial specificity can be specified.
->>>>>>> 710106f2
 
   Resulting protein hits appear in the order of the FASTA file, except for orphaned proteins, which will appear first with an empty target_decoy metavalue.
   Duplicate protein accessions & sequences will not raise a warning, but create multiple hits (PeptideIndexer scans over the FASTA file once for efficiency
   reasons, and thus might not see all accessions & sequences at once).
 
-  All peptide and protein hits are annotated with target/decoy information, using the meta value "target_decoy".
-  For proteins the possible values are "target" and "decoy", depending on whether the protein accession contains the decoy pattern (parameter @p decoy_string)
-  as a suffix or prefix, respectively (see parameter @p prefix).
-
+  All peptide and protein hits are annotated with target/decoy information, using the meta value "target_decoy". 
+  For proteins the possible values are "target" and "decoy", depending on whether the protein accession contains the decoy pattern (parameter @p decoy_string) 
+  as a suffix or prefix, respectively (see parameter @p prefix). 
+  
   Peptide hits are annotated with metavalue 'protein_references', and if matched to at least one protein also with metavalue 'target_decoy'.
-  The possible values for 'target_decoy' are "target", "decoy" and "target+decoy",
+  The possible values for 'target_decoy' are "target", "decoy" and "target+decoy", 
   depending on whether the peptide sequence is found only in target proteins, only in decoy proteins, or in both. The metavalue is not present, if the peptide is unmatched.
-
-  Runtime: PeptideIndexer is usually very fast (loading and storing the data takes the most time) and search speed can be further improved (linearly), but using more threads.
+  
+  Runtime: PeptideIndexer is usually very fast (loading and storing the data takes the most time) and search speed can be further improved (linearly), but using more threads. 
   Avoid allowing too many (>=4) ambiguous amino acids if your database contains long stretches of 'X' (exponential search space).
 
   PeptideIndexer supports relative database filenames, which (when not found in the current working directory) are looked up in the directories specified
   by @p OpenMS.ini:id_db_dir (see @subpage TOPP_advanced). The database is by default derived from the input idXML's metainformation ('auto' setting), but can be specified explicitly.
 
   Further details can be found in the underlying @ref OpenMS::PeptideIndexing implementation.
-
+  
   @note Currently mzIdentML (mzid) is not directly supported as an input/output format of this tool. Convert mzid files to/from idXML using @ref TOPP_IDFileConverter if necessary.
 
   <B>The command line parameters of this tool are:</B>
@@ -145,7 +140,6 @@
     String out = getStringOption_("out");
     String db_name = getStringOption_("fasta"); // optional. Might be empty.
 
-<<<<<<< HEAD
     //-------------------------------------------------------------
     // reading input
     //-------------------------------------------------------------
@@ -175,39 +169,30 @@
       OPENMS_LOG_INFO << "DB: " << db_name << std::endl;
     }
     
-=======
+    if (!File::readable(db_name))
+    {
+      String full_db_name;
+      try
+      {
+        full_db_name = File::findDatabase(db_name);
+      }
+      catch (...)
+      {
+        printUsage_();
+        return ILLEGAL_PARAMETERS;
+      }
+      db_name = full_db_name;
+    }
+    //-------------------------------------------------------------
+    // calculations
+    //-------------------------------------------------------------
+    
     PeptideIndexing indexer;
     Param param = getParam_();
     Param param_pi = indexer.getParameters();
     param_pi.update(param, false, false, false, false, OpenMS_Log_debug); // suppress param. update message
     indexer.setParameters(param_pi);
     indexer.setLogType(this->log_type_);
-    String db_name = getStringOption_("fasta");
->>>>>>> 710106f2
-    if (!File::readable(db_name))
-    {
-      String full_db_name;
-      try
-      {
-        full_db_name = File::findDatabase(db_name);
-      }
-      catch (...)
-      {
-        printUsage_();
-        return ILLEGAL_PARAMETERS;
-      }
-      db_name = full_db_name;
-    }
-    //-------------------------------------------------------------
-    // calculations
-    //-------------------------------------------------------------
-    
-    PeptideIndexing indexer;
-    Param param = getParam_().copy("", true);
-    Param param_pi = indexer.getParameters();
-    param_pi.update(param, false, OpenMS_Log_debug); // suppress param. update message
-    indexer.setParameters(param_pi);
-    indexer.setLogType(this->log_type_);
     FASTAContainer<TFI_File> proteins(db_name);
     PeptideIndexing::ExitCodes indexer_exit = indexer.run(proteins, prot_ids, pep_ids);
 
