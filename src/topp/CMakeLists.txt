# --------------------------------------------------------------------------
#                   OpenMS -- Open-Source Mass Spectrometry
# --------------------------------------------------------------------------
# Copyright The OpenMS Team -- Eberhard Karls University Tuebingen,
# ETH Zurich, and Freie Universitaet Berlin 2002-2021.
#
# This software is released under a three-clause BSD license:
#  * Redistributions of source code must retain the above copyright
#    notice, this list of conditions and the following disclaimer.
#  * Redistributions in binary form must reproduce the above copyright
#    notice, this list of conditions and the following disclaimer in the
#    documentation and/or other materials provided with the distribution.
#  * Neither the name of any author or any participating institution
#    may be used to endorse or promote products derived from this software
#    without specific prior written permission.
# For a full list of authors, refer to the file AUTHORS.
# --------------------------------------------------------------------------
# THIS SOFTWARE IS PROVIDED BY THE COPYRIGHT HOLDERS AND CONTRIBUTORS "AS IS"
# AND ANY EXPRESS OR IMPLIED WARRANTIES, INCLUDING, BUT NOT LIMITED TO, THE
# IMPLIED WARRANTIES OF MERCHANTABILITY AND FITNESS FOR A PARTICULAR PURPOSE
# ARE DISCLAIMED. IN NO EVENT SHALL ANY OF THE AUTHORS OR THE CONTRIBUTING
# INSTITUTIONS BE LIABLE FOR ANY DIRECT, INDIRECT, INCIDENTAL, SPECIAL,
# EXEMPLARY, OR CONSEQUENTIAL DAMAGES (INCLUDING, BUT NOT LIMITED TO,
# PROCUREMENT OF SUBSTITUTE GOODS OR SERVICES; LOSS OF USE, DATA, OR PROFITS;
# OR BUSINESS INTERRUPTION) HOWEVER CAUSED AND ON ANY THEORY OF LIABILITY,
# WHETHER IN CONTRACT, STRICT LIABILITY, OR TORT (INCLUDING NEGLIGENCE OR
# OTHERWISE) ARISING IN ANY WAY OUT OF THE USE OF THIS SOFTWARE, EVEN IF
# ADVISED OF THE POSSIBILITY OF SUCH DAMAGE.
#
# --------------------------------------------------------------------------
# $Maintainer: Stephan Aiche, Chris Bielow $
# $Authors: Andreas Bertsch, Chris Bielow, Stephan Aiche $
# --------------------------------------------------------------------------

project("OpenMS_TOPP")
cmake_minimum_required(VERSION 3.9.0 FATAL_ERROR)

# --------------------------------------------------------------------------
# OpenMS' TOPP tools

# add OpenMS includes
include_directories(SYSTEM ${OpenMS_INCLUDE_DIRECTORIES})
add_definitions(/DBOOST_ALL_NO_LIB)

find_package(Qt5 COMPONENTS Core Network Sql REQUIRED)

# add all the tools
include(executables.cmake)
foreach(i ${TOPP_executables})
  add_executable(${i} ${i}.cpp)
  target_link_libraries(${i} ${OpenMS_LIBRARIES})
  # we also want to install each topp tool
  install_tool(${i})
  if (OPENMP_FOUND AND NOT MSVC)
    set_target_properties(${i} PROPERTIES LINK_FLAGS ${OpenMP_CXX_FLAGS})
  endif()
endforeach(i)

# some regular TOPP tools need the GUI lib, only build them when WITH_GUI is enabled
if(WITH_GUI)
  ## TODO Check if the find command actually does anything but double check.
  ## Libraries are I think anyway already hardcoded in OpenMS_GUI_LIBRARIES
<<<<<<< HEAD
  find_package(Qt5 COMPONENTS Core Network Widgets Svg OpenGL PrintSupport Sql REQUIRED)
=======
  find_package(Qt5 COMPONENTS Core Network Widgets Svg OpenGL PrintSupport REQUIRED)
  find_package(Qt5 COMPONENTS WebEngineWidgets)
>>>>>>> 88689f58
  if (NOT Qt5Widgets_FOUND)
    message(STATUS "QtWidgets module not found!")
    message(FATAL_ERROR "To find a custom Qt installation use: cmake <..more options..> -D QT_QMAKE_EXECUTABLE='<path_to_qmake(.exe)' <src-dir>")
  endif()

  ## some regular TOPP tools need the GUI lib
  include_directories(SYSTEM ${OpenMS_GUI_INCLUDE_DIRECTORIES})
  foreach(i ${TOPP_executables_with_GUIlib})
    add_executable(${i} ${i}.cpp)
    # we also want to install each topp tool
    install_tool(${i})
    target_link_libraries(${i} ${OpenMS_GUI_LIBRARIES})
  endforeach(i)

  set(TOPP_executables ${TOPP_executables} ${TOPP_executables_with_GUIlib})
endif()

# collection target
add_custom_target(TOPP)
add_dependencies(TOPP ${TOPP_executables})

## export the list of TOPP tools into CACHE
set(TOPP_TOOLS ${TOPP_executables}
    CACHE INTERNAL "OpenMS' TOPP tools" FORCE)

openms_doc_path("${PROJECT_SOURCE_DIR}")<|MERGE_RESOLUTION|>--- conflicted
+++ resolved
@@ -60,12 +60,8 @@
 if(WITH_GUI)
   ## TODO Check if the find command actually does anything but double check.
   ## Libraries are I think anyway already hardcoded in OpenMS_GUI_LIBRARIES
-<<<<<<< HEAD
   find_package(Qt5 COMPONENTS Core Network Widgets Svg OpenGL PrintSupport Sql REQUIRED)
-=======
-  find_package(Qt5 COMPONENTS Core Network Widgets Svg OpenGL PrintSupport REQUIRED)
   find_package(Qt5 COMPONENTS WebEngineWidgets)
->>>>>>> 88689f58
   if (NOT Qt5Widgets_FOUND)
     message(STATUS "QtWidgets module not found!")
     message(FATAL_ERROR "To find a custom Qt installation use: cmake <..more options..> -D QT_QMAKE_EXECUTABLE='<path_to_qmake(.exe)' <src-dir>")
