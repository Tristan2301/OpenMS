--- conflicted
+++ resolved
@@ -13,13 +13,8 @@
         #    DefaultParamHandler
         #    ProgressLogger
 
-<<<<<<< HEAD
-        GaussFilter() nogil except +
+        GaussFilter() nogil except + # wrap-doc:This class represents a Gaussian lowpass-filter which works on uniform as well as on non-uniform profile data
         GaussFilter(GaussFilter &) nogil except + # compiler
-=======
-        GaussFilter() nogil except + # wrap-doc:This class represents a Gaussian lowpass-filter which works on uniform as well as on non-uniform profile data
-        GaussFilter(GaussFilter) nogil except + # wrap-ignore
->>>>>>> a9e07f0a
 
         void filter(MSSpectrum & spectrum) nogil except + # wrap-doc:Smoothes an MSSpectrum containing profile data
         void filter(MSChromatogram & chromatogram) nogil except +
