--- conflicted
+++ resolved
@@ -21,11 +21,7 @@
          String getCVIdentifierRef() nogil except + # wrap-doc:Returns the CV identifier reference string
 
          DataValue getValue()   nogil except + # wrap-doc:Returns the value of the term
-<<<<<<< HEAD
          void setValue(DataValue value) nogil except + # wrap-doc:Sets the value of the term
-=======
-         void setValue(DataValue value) nogil except + # wrap-doc:Set the value of the term
->>>>>>> 9110e58e
 
          void setUnit(Unit & unit) nogil except + # wrap-doc:Sets the unit of the term
          Unit  getUnit() nogil except + # wrap-doc:Returns the unit
@@ -42,4 +38,4 @@
         String cv_ref
         Unit(const String & p_accession, const String & p_name, const String & p_cv_ref) nogil except +
         bool operator==(Unit & rhs) nogil except +
-        bool operator!=(Unit & rhs) nogil except +
+        bool operator!=(Unit & rhs) nogil except +