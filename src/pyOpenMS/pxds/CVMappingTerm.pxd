from libcpp cimport bool
from String cimport *

cdef extern from "<OpenMS/DATASTRUCTURES/CVMappingTerm.h>" namespace "OpenMS":

    cdef cppclass CVMappingTerm:

        CVMappingTerm() nogil except +
        CVMappingTerm(CVMappingTerm &) nogil except +

        void setAccession(String accession) nogil except + # wrap-doc:Sets the accession string of the term

        String getAccession() nogil except + # wrap-doc:Returns the accession string of the term

        void setUseTermName(bool use_term_name) nogil except + # wrap-doc:Sets whether the term name should be used, instead of the accession

        bool getUseTermName() nogil except + # wrap-doc:Returns whether the term name should be used, instead of the accession

        void setUseTerm(bool use_term) nogil except + # wrap-doc:Sets whether the term itself can be used (or only its children)

        bool getUseTerm() nogil except + # wrap-doc:Returns true if the term can be used, false if only children are allowed

        void setTermName(String term_name) nogil except + # wrap-doc:Sets the name of the term

        String getTermName() nogil except + # wrap-doc:Returns the name of the term

        void setIsRepeatable(bool is_repeatable) nogil except + # wrap-doc:Sets whether this term can be repeated

        bool getIsRepeatable() nogil except + # wrap-doc:Returns true if this term can be repeated, false otherwise

        void setAllowChildren(bool allow_children) nogil except + # wrap-doc:Sets whether children of this term are allowed

        bool getAllowChildren() nogil except + # wrap-doc:Returns true if the children of this term are allowed to be used

        void setCVIdentifierRef(String cv_identifier_ref) nogil except + # wrap-doc:Sets the CV identifier reference string, e.g. UO for unit obo

<<<<<<< HEAD
        String getCVIdentifierRef() nogil except + # wrap-doc:Returns the CV identifier reference string
=======
        # returns the cv identifier reference string
        String getCVIdentifierRef() nogil except + # wrap-doc:Returns the CV identifier reference string.

>>>>>>> 9110e58e


        # equality operator
        bool operator==(CVMappingTerm rhs) nogil except +

        # inequality operator
        bool operator!=(CVMappingTerm rhs) nogil except +<|MERGE_RESOLUTION|>--- conflicted
+++ resolved
@@ -34,14 +34,7 @@
 
         void setCVIdentifierRef(String cv_identifier_ref) nogil except + # wrap-doc:Sets the CV identifier reference string, e.g. UO for unit obo
 
-<<<<<<< HEAD
         String getCVIdentifierRef() nogil except + # wrap-doc:Returns the CV identifier reference string
-=======
-        # returns the cv identifier reference string
-        String getCVIdentifierRef() nogil except + # wrap-doc:Returns the CV identifier reference string.
-
->>>>>>> 9110e58e
-
 
         # equality operator
         bool operator==(CVMappingTerm rhs) nogil except +
