--- conflicted
+++ resolved
@@ -84,14 +84,10 @@
       // @TODO: what to do with raw files if there's a different number?
       for (Size i = 0; i < spectrum_files.size(); ++i)
       {
-<<<<<<< HEAD
         IdentificationData::InputFile input(spectrum_files[i]);
         if (match_files) input.primary_files.insert(primary_files[i]);
         IdentificationData::InputFileRef file_ref =
           id_data.registerInputFile(input);
-=======
-        ID::InputFileRef file_ref = id_data.registerInputFile(path);
->>>>>>> ffd7bf64
         step.input_file_refs.push_back(file_ref);
       }
       step.date_time = prot.getDateTime();
@@ -212,12 +208,8 @@
       else
       {
         String file = "UNKNOWN_INPUT_FILE_" + id;
-<<<<<<< HEAD
         IdentificationData::InputFileRef file_ref =
           id_data.registerInputFile(IdentificationData::InputFile(file));
-=======
-        ID::InputFileRef file_ref = id_data.registerInputFile(file);
->>>>>>> ffd7bf64
         query.input_file_opt = file_ref;
       }
       query.rt = pep.getRT();
@@ -423,7 +415,6 @@
       }
     }
 
-<<<<<<< HEAD
     using StepOpt = boost::optional<IdentificationData::ProcessingStepRef>;
     // functor for ordering 'StepOpt' (by date of the steps, if available):
     struct StepOptCompare
@@ -438,9 +429,6 @@
     };
     set<StepOpt, StepOptCompare> steps;
 
-=======
-    set<boost::optional<ID::ProcessingStepRef>> steps;
->>>>>>> ffd7bf64
     for (const auto& psm : psm_data)
     {
       const ID::DataQuery& query = *psm.first.first;
@@ -466,13 +454,8 @@
       steps.insert(psm.first.second);
     }
 
-<<<<<<< HEAD
     map<StepOpt, pair<vector<ProteinHit>, IdentificationData::ScoreTypeRef>>
       prot_data;
-=======
-    map<boost::optional<ID::ProcessingStepRef>,
-        pair<vector<ProteinHit>, ID::ScoreTypeRef>> prot_data;
->>>>>>> ffd7bf64
     for (const auto& parent : id_data.getParentMolecules())
     {
       bool right_type =
@@ -962,15 +945,7 @@
   void IdentificationDataConverter::exportMSRunInformation_(
     ID::ProcessingStepRef step_ref, ProteinIdentification& protein)
   {
-<<<<<<< HEAD
     for (IdentificationData::InputFileRef input_ref : step_ref->input_file_refs)
-=======
-    // are input files mzMLs?
-    // @TODO: what if there's a mix of mzMLs and other files?
-    bool mzml_inputs = false;
-    vector<String> mzml_files;
-    for (ID::InputFileRef input_ref : step_ref->input_file_refs)
->>>>>>> ffd7bf64
     {
       // @TODO: check if files are mzMLs?
       protein.addPrimaryMSRunPath(input_ref->name);
