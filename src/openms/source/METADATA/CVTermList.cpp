--- conflicted
+++ resolved
@@ -96,7 +96,6 @@
     cv_terms_ = cv_term_map;
   }
 
-<<<<<<< HEAD
   void CVTermList::consumeCVTerms(const Map<String, vector<CVTerm> > & cv_term_map)
   {
     for (std::map<String, std::vector<CVTerm> >::const_iterator it=cv_term_map.begin(); it!=cv_term_map.end(); ++it)
@@ -106,9 +105,6 @@
   }
 
   const Map<String, vector<CVTerm> > & CVTermList::getCVTerms() const
-=======
-  const Map<String, vector<CVTerm> >& CVTermList::getCVTerms() const
->>>>>>> b6272ea8
   {
     return cv_terms_;
   }
