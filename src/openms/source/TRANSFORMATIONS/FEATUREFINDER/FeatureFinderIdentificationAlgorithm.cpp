--- conflicted
+++ resolved
@@ -32,6 +32,8 @@
 // $Authors: Hendrik Weisser $
 // --------------------------------------------------------------------------
 
+#include <OpenMS/TRANSFORMATIONS/FEATUREFINDER/FeatureFinderIdentificationAlgorithm.h>
+
 #include <OpenMS/ANALYSIS/OPENSWATH/ChromatogramExtractor.h>
 #include <OpenMS/ANALYSIS/OPENSWATH/DATAACCESS/SimpleOpenMSSpectraAccessFactory.h>
 #include <OpenMS/ANALYSIS/SVM/SimpleSVM.h>
@@ -43,7 +45,6 @@
 #include <OpenMS/FORMAT/FeatureXMLFile.h>
 #include <OpenMS/FORMAT/TraMLFile.h>
 #include <OpenMS/MATH/MISC/MathFunctions.h>
-#include <OpenMS/TRANSFORMATIONS/FEATUREFINDER/FeatureFinderIdentificationAlgorithm.h>
 #include <OpenMS/TRANSFORMATIONS/FEATUREFINDER/EGHTraceFitter.h>
 #include <OpenMS/TRANSFORMATIONS/FEATUREFINDER/ElutionModelFitter.h>
 #include <OpenMS/TRANSFORMATIONS/FEATUREFINDER/GaussTraceFitter.h>
@@ -178,8 +179,6 @@
     defaultsToParam_();
   }
 
-<<<<<<< HEAD
-=======
   PeakMap& FeatureFinderIdentificationAlgorithm::getMSData()
   {
     return ms_data_;
@@ -224,7 +223,6 @@
   {
     return library_;
   }
->>>>>>> cef7d2ef
 
   void FeatureFinderIdentificationAlgorithm::run(
     FeatureMap& features,
@@ -326,7 +324,6 @@
     //-------------------------------------------------------------
     // prepare target ion map
     //-------------------------------------------------------------
-<<<<<<< HEAD
     OPENMS_LOG_INFO << "Preparing data..." << endl;
     target_map_.clear();
 
@@ -335,95 +332,20 @@
     IDFilter::keepBestMatchPerObservation(id_data, score_ref);
     for (ID::ObservationMatchRef ref = id_data.getObservationMatches().begin();
          ref != id_data.getObservationMatches().end(); ++ref)
-=======
-    OPENMS_LOG_INFO << "Preparing mapping of peptide data..." << endl;
-    peptide_map_.clear();
-
-    // Reserve enough space for all possible seeds
-    peptides.reserve(peptides.size() + seeds.size());
-
-    for (auto& pep : peptides)
-    {
-      addPeptideToMap_(pep, peptide_map_);
-      pep.setMetaValue("FFId_category", "internal");
-    }
-
-    // TODO make sure that only assembled traces (more than one trace -> has a charge)
-    // see FeatureFindingMetabo: defaults_.setValue("remove_single_traces", "false", "Remove unassembled traces (single traces).");
-    Size seeds_added(0);
-
-    // WARNING: Superhack! Use unique ID to distinguish seeds from real IDs. Use a mod that will never occur to
-    // make them truly unique and not be converted to an actual modification.
-    const String pseudo_mod_name = String(10000);
-    AASequence some_seq = AASequence::fromString("XXX[" + pseudo_mod_name + "]");
-    for (const Feature& feat : seeds)
->>>>>>> cef7d2ef
     {
       const String& cat = ref->getMetaValue("FFId_category", "");
       if (cat == "seed")
       {
-<<<<<<< HEAD
         n_seed_targets_++;
-=======
-        double seed_RT = feat.getRT();
-        double seed_MZ = feat.getMZ();
-        double seed_charge = feat.getCharge();
-        double peptide_RT = peptide.getRT();
-        double peptide_MZ = peptide.getMZ();
-
-        // RT or MZ values of seed match in range -> peptide already exists -> don't add seed
-        // Consider up to 5th isotopic trace (e.g., because of seed misassignment)
-        double th_tolerance = mz_window_ppm_ ? mz_window_ * 1e-6 * peptide_MZ : mz_window_;
-        if ((fabs(seed_RT - peptide_RT) <= seed_rt_window_ / 2.0) &&
-           ((fabs(seed_MZ - peptide_MZ) <= th_tolerance) ||
-             fabs(seed_MZ - (1.0/seed_charge) * Constants::C13C12_MASSDIFF_U - peptide_MZ) <= th_tolerance ||
-             fabs(seed_MZ - (2.0/seed_charge) * Constants::C13C12_MASSDIFF_U - peptide_MZ) <= th_tolerance ||
-             fabs(seed_MZ - (3.0/seed_charge) * Constants::C13C12_MASSDIFF_U - peptide_MZ) <= th_tolerance ||
-             fabs(seed_MZ - (4.0/seed_charge) * Constants::C13C12_MASSDIFF_U - peptide_MZ) <= th_tolerance ||
-             fabs(seed_MZ - (5.0/seed_charge) * Constants::C13C12_MASSDIFF_U - peptide_MZ) <= th_tolerance)
-            )
-        {
-          peptide_already_exists = true;
-          String seq = "empty";
-          int chg = 0;
-          if (!peptide.getHits().empty())
-          {
-            seq = peptide.getHits()[0].getSequence().toString();
-            chg = peptide.getHits()[0].getCharge();
-          }
-          OPENMS_LOG_DEBUG_NOFILE << "Skipping seed from FeatureID " << String(feat.getUniqueId()) << " with CHG: " << seed_charge << "; RT: " << seed_RT << "; MZ: " << seed_MZ <<
-          " due to overlap with " << seq << "/" << chg << " at MZ: " << peptide_MZ << "; RT: " << peptide_RT << endl;
-
-          break;
-        }
->>>>>>> cef7d2ef
       }
       else if (cat.empty()) // default to "internal"
       {
-<<<<<<< HEAD
         id_data.setMetaValue(ref, "FFId_category", "internal");
-=======
-        // WARNING: Superhack! Store ID generated from seed in the original input peptide
-        // vector to make sure that the pointers that will be added to peptide_map_
-        // stay valid for the duration of the function.
-        peptides.emplace_back();
-        PeptideHit seed_hit;
-        seed_hit.setCharge(feat.getCharge());
-        seed_hit.setSequence(some_seq);
-        peptides.back().getHits().push_back(std::move(seed_hit));
-        peptides.back().setRT(feat.getRT());
-        peptides.back().setMZ(feat.getMZ());
-        peptides.back().setMetaValue("FFId_category", "internal");
-        peptides.back().setMetaValue("SeedFeatureID", String(feat.getUniqueId()));
-        addPeptideToMap_(peptides.back(), peptide_map_);
-        ++seeds_added;
->>>>>>> cef7d2ef
       }
       addMatchToTargetMap_(ref);
     }
     n_internal_targets_ = target_map_.size() - n_seed_targets_;
 
-<<<<<<< HEAD
     if (with_external_ids)
     {
       // find the same score type in the external data:
@@ -441,13 +363,6 @@
         addMatchToTargetMap_(ref, true);
         id_data_ext.setMetaValue(ref, "FFId_category", "external");
       }
-=======
-    n_internal_peps_ = peptide_map_.size();
-    for (PeptideIdentification& pep : peptides_ext)
-    {
-      addPeptideToMap_(pep, peptide_map_, true);
-      pep.setMetaValue("FFId_category", "external");
->>>>>>> cef7d2ef
     }
     n_external_targets_ = target_map_.size() - n_internal_targets_ - n_seed_targets_;
 
@@ -670,7 +585,6 @@
     filterFeatures_(features, with_external_ids);
     OPENMS_LOG_INFO << features.size() << " features left after filtering." << endl;
 
-<<<<<<< HEAD
     // fill in meta data for the features that are left:
     for (auto& feature : features)
     {
@@ -690,13 +604,6 @@
     if (!svm_probs_internal_.empty()) calculateFDR_(features);
 
     // TODO: MRMFeatureFinderScoring already does an ElutionModel scoring. It uses EMG fitting.
-=======
-    if (!svm_probs_internal_.empty())
-    {
-      calculateFDR_(features);
-    }
-    //TODO MRMFeatureFinderScoring already does an ElutionModel scoring. It uses EMG fitting.
->>>>>>> cef7d2ef
     // Would be nice if we could only do the fitting once, since it is one of the bottlenecks.
     // What is the intention of this post-processing here anyway? Does it filter anything?
     // If so, why not filter based on the corresponding Swath/MRM score?
@@ -895,58 +802,10 @@
         target.theoretical_mass = (mass > 0.0) ? mass : formula.getMonoWeight();
         if (adduct)
         {
-<<<<<<< HEAD
           target.theoretical_mass += (*adduct)->getMassShift();
           // when adding sum formulas, balance adduct charge with hydrogens:
           formula += (*adduct)->getEmpiricalFormula() -
             EmpiricalFormula::hydrogen((*adduct)->getCharge());
-=======
-          Int charge = charge_rtmap.first;
-          // only go through internals for seeds (->first). External seeds are not supported
-          for (const auto& rt_pep : charge_rtmap.second.first)
-          {
-            // since we don't know their IDs, seeds will all need a different grouplabel in SWATH
-            // to not be combined
-            seedcount++;
-
-            double mz = rt_pep.second->getMZ();
-            double rt = rt_pep.second->getRT();
-            String uid = rt_pep.second->getMetaValue("SeedFeatureID");
-
-            // UID should be enough, but let's add the seed count to be sure.
-            String peptide_id = peptide.sequence + "[" + uid + "][" + String(seedcount) + "]/" + String(charge);
-            peptide.setChargeState(charge);
-            peptide.id = peptide_id;
-            peptide.protein_refs = {"not_available"};
-            peptide.setPeptideGroupLabel(peptide_id);
-
-            //create an entry in the "output" ref_rt_map for internals
-            RTMap &internal_ids = ref_rt_map[peptide_id].first;
-
-            // get isotope distribution for peptide:
-            //TODO Why 10? Document constant?
-            Size n_isotopes = (isotope_pmin_ > 0.0) ? 10 : n_isotopes_;
-            CoarseIsotopePatternGenerator generator(n_isotopes);
-            IsotopeDistribution iso_dist = generator
-                .estimateFromPeptideWeight(mz * charge - charge * Constants::PROTON_MASS_U);
-            if (isotope_pmin_ > 0.0)
-            {
-              iso_dist.trimLeft(isotope_pmin_);
-              iso_dist.trimRight(isotope_pmin_);
-              iso_dist.renormalize();
-            }
-
-            double rt_tolerance = seed_rt_window_ / 2.0;
-
-            // store beginning and end of RT region: here we only need one entry
-            peptide.rts.clear();
-            addPeptideRT_(peptide, rt - rt_tolerance);
-            addPeptideRT_(peptide, rt + rt_tolerance);
-            library_.addPeptide(peptide);
-            generateTransitions_(peptide.id, mz, charge, iso_dist);
-            internal_ids.emplace(rt_pep);
-          }
->>>>>>> cef7d2ef
         }
         target.molecular_formula = formula.toString();
         iso_dist = formula.getIsotopeDistribution(iso_gen);
@@ -1012,7 +871,6 @@
         Size counter = 0;
         for (auto& region : rt_regions)
         {
-<<<<<<< HEAD
           if (region.ids.count(charge))
           {
             OPENMS_LOG_DEBUG
@@ -1029,47 +887,6 @@
             addTargetRT_(target, region.end);
             library_.addCompound(target);
             generateTransitions_(target.id, target.theoretical_mass, charge, iso_dist);
-=======
-          Int charge = cm_it->first;
-
-          double mz = seq.getMZ(charge);
-          OPENMS_LOG_DEBUG << "\nPeptide " << peptide.sequence << "/" << charge << " (m/z: " << mz << "):" << endl;
-          peptide.setChargeState(charge);
-          String peptide_id = peptide.sequence + "/" + String(charge);
-
-          // we want to detect one feature per peptide and charge state - if there
-          // are multiple RT regions, group them together:
-          peptide.setPeptideGroupLabel(peptide_id);
-          peptide.rts.clear();
-          Size counter = 0;
-          // accumulate IDs over multiple regions:
-          RTMap &internal_ids = ref_rt_map[peptide_id].first;
-          RTMap &external_ids = ref_rt_map[peptide_id].second;
-          for (RTRegion& reg : rt_regions)
-          {
-            if (reg.ids.count(charge))
-            {
-              OPENMS_LOG_DEBUG_NOFILE << "Charge " << charge << ", Region# " << counter + 1 << " (RT: "
-                               << float(reg.start) << "-" << float(reg.end)
-                               << ", size " << float(reg.end - reg.start) << ")"
-                               << endl;
-
-              peptide.id = peptide_id;
-              if (rt_regions.size() > 1)
-                peptide.id += ":" + String(++counter);
-
-              // store beginning and end of RT region:
-              peptide.rts.clear();
-              addPeptideRT_(peptide, reg.start);
-              addPeptideRT_(peptide, reg.end);
-              library_.addPeptide(peptide);
-              generateTransitions_(peptide.id, mz, charge, iso_dist);
-            }
-            internal_ids.insert(reg.ids[charge].first.begin(),
-                                reg.ids[charge].first.end());
-            external_ids.insert(reg.ids[charge].second.begin(),
-                                reg.ids[charge].second.end());
->>>>>>> cef7d2ef
           }
         }
       }
@@ -1081,7 +898,6 @@
     const ChargeMap& charge_data, vector<RTRegion>& rt_regions, bool is_seed) const
   {
     // use RTs from all charge states here to get a more complete picture:
-<<<<<<< HEAD
     vector<double> rts;
     for (const auto& charge_pair : charge_data)
     {
@@ -1092,59 +908,31 @@
       for (const auto& rt_pair : charge_pair.second.second) // "external" IDs
       {
         rts.push_back(rt_pair.first);
-=======
-    std::vector<double> rts;
-    for (auto& cm : peptide_data)
-    {
-      // "internal" IDs:
-      for (auto& rt : cm.second.first)
-      {
-        rts.push_back(rt.first);
-      }
-      // "external" IDs:
-      for (auto& rt : cm.second.second)
-      {
-        rts.push_back(rt.first);
->>>>>>> cef7d2ef
       }
     }
     sort(rts.begin(), rts.end());
     double rt_tolerance = (is_seed ? rt_window_seeds_ : rt_window_) / 2.0;
 
-<<<<<<< HEAD
     // create RT regions based on how close together the RTs are:
     for (double rt : rts)
-=======
-    for (auto& rt : rts)
->>>>>>> cef7d2ef
     {
       // create a new region?
       if (rt_regions.empty() || (rt_regions.back().end < rt - rt_tolerance))
       {
         RTRegion region;
         region.start = rt - rt_tolerance;
-<<<<<<< HEAD
-=======
-        // TODO
->>>>>>> cef7d2ef
         // cppcheck-suppress uninitStructMember
         rt_regions.push_back(region);
       }
       rt_regions.back().end = rt + rt_tolerance;
     }
 
-<<<<<<< HEAD
     // sort the IDs into the regions:
     for (const auto& charge_pair : charge_data)
-=======
-    // sort the peptide IDs into the regions:
-    for (auto& cm : peptide_data)
->>>>>>> cef7d2ef
     {
       // regions are sorted by RT, as are IDs, so just iterate linearly:
       auto reg_it = rt_regions.begin();
       // "internal" IDs:
-<<<<<<< HEAD
       for (auto rt_it = charge_pair.second.first.begin();
            rt_it != charge_pair.second.first.end(); ++rt_it)
       {
@@ -1158,31 +946,6 @@
       {
         while (rt_it->first > reg_it->end) ++reg_it;
         reg_it->ids[charge_pair.first].second.insert(*rt_it);
-=======
-      for (auto& rt : cm.second.first)
-      {
-        while (rt.first > reg_it->end)
-        {
-          ++reg_it;
-        }
-        reg_it->ids[cm.first].first.insert(rt);
-      }
-      reg_it = rt_regions.begin(); // reset to start
-      // "external" IDs:
-      for (auto& rt : cm.second.second)
-      {
-        while (rt.first > reg_it->end)
-        {
-          ++reg_it;
-        }
-        reg_it->ids[cm.first].second.insert(rt);
-      }
-      if (clear_IDs)
-      {
-        // ID references no longer needed (now stored in the RT regions):
-        cm.second.first.clear();
-        cm.second.second.clear();
->>>>>>> cef7d2ef
       }
     }
   }
@@ -1205,38 +968,24 @@
   {
     // go through different isotopes:
     Size counter = 0;
-<<<<<<< HEAD
     double precursor_mz = (target_mass + charge * Constants::PROTON_MASS_U) / abs(charge);
     for (const auto& isotope : iso_dist)
-=======
-    for (const Peak1D& iso : iso_dist)
->>>>>>> cef7d2ef
     {
       ReactionMonitoringTransition transition;
       String annotation = "i" + String(counter + 1);
       String transition_name = target_id + "_" + annotation;
 
       transition.setNativeID(transition_name);
-<<<<<<< HEAD
       transition.setPrecursorMZ(precursor_mz);
       // transition.setProductMZ(mz + Constants::C13C12_MASSDIFF_U *
       //                         float(counter) / abs(charge));
       transition.setProductMZ((isotope.getMZ() + charge * Constants::PROTON_MASS_U) / abs(charge));
       transition.setLibraryIntensity(isotope.getIntensity());
-=======
-      transition.setPrecursorMZ(mz);
-      transition.setProductMZ(mz + Constants::C13C12_MASSDIFF_U * float(counter) / charge);
-      transition.setLibraryIntensity(iso.getIntensity());
->>>>>>> cef7d2ef
       transition.setMetaValue("annotation", annotation);
       transition.setCompoundRef(target_id);
       //TODO what about transition charge? A lot of DIA scores depend on it and default to charge 1 otherwise.
       library_.addTransition(transition);
-<<<<<<< HEAD
       isotope_probs_[transition_name] = isotope.getIntensity();
-=======
-      isotope_probs_[transition_name] = iso.getIntensity();
->>>>>>> cef7d2ef
       ++counter;
     }
   }
@@ -1295,7 +1044,6 @@
   {
     // @TODO: how much of this makes sense for features derived from seeds?
     RTMap transformed_internal;
-<<<<<<< HEAD
     TargetData& target_data = target_map_.at(target_id);
     auto& rt_maps = target_data.hits_by_charge.at(charge);
     RTMap& rt_internal = rt_maps.first;
@@ -1303,32 +1051,6 @@
 
     // track which feature candidate (index) has most matching internal IDs:
     Size best_index = 0, best_count = 0;
-=======
-    Size i = 0;
-    map<Size, vector<PeptideIdentification*> > feat_ids;
-    for (Feature& feat : features)
-    {
-      feat.setMZ(feat.getMetaValue("PrecursorMZ"));
-      feat.setCharge(feat.getPeptideIdentifications()[0].getHits()[0].
-                         getCharge());
-      ensureConvexHulls_(feat);
-      // remove "fake" IDs generated by OpenSWATH (they would be removed with
-      // a warning when writing output, because of missing protein
-      // identification with corresponding identifier):
-      feat.getPeptideIdentifications().clear();
-      // annotate subordinates with theoretical isotope intensities:
-      for (Feature& sub : feat.getSubordinates())
-      {
-        String native_id = sub.getMetaValue("native_id");
-        sub.setMetaValue("isotope_probability", isotope_probs_[native_id]);
-      }
-
-      peptide_ref = feat.getMetaValue("PeptideRef");
-      // remove region number, if present:
-      Size pos_slash = peptide_ref.rfind('/');
-      Size pos_colon = peptide_ref.find(':', pos_slash + 2);
-      peptide_ref = peptide_ref.substr(0, pos_colon);
->>>>>>> cef7d2ef
 
     for (Size index : indexes)
     {
@@ -1351,25 +1073,8 @@
       // calculate values only if needed below:
       if (!rt_internal.empty() || !trafo_external_.getDataPoints().empty())
       {
-<<<<<<< HEAD
         rt_min = feature.getMetaValue("leftWidth");
         rt_max = feature.getMetaValue("rightWidth");
-=======
-        OPENMS_LOG_DEBUG << "PeptideRefs in RTMap:" << endl;
-        for (const auto& rtm : ref_rt_map)
-        {
-          OPENMS_LOG_DEBUG << rtm.first << endl;
-        }
-
-        throw Exception::IllegalArgument(__FILE__, __LINE__, OPENMS_PRETTY_FUNCTION, "RT internal and external are both empty for peptide '" + String(peptide_ref) + "' stored as '" + String(feat.getMetaValue("PeptideRef")) + "'.");
-      }
-
-      if (!rt_internal.empty()) // validate based on internal IDs
-      {
-        // map IDs to features (based on RT):
-        double rt_min = features[i].getMetaValue("leftWidth");
-        double rt_max = features[i].getMetaValue("rightWidth");
->>>>>>> cef7d2ef
         if (mapping_tolerance_ > 0.0)
         {
           double abs_tol = mapping_tolerance_;
@@ -1394,7 +1099,6 @@
           ++id_count;
         }
         // "total" only includes IDs from this RT region:
-<<<<<<< HEAD
         feature.setMetaValue("n_total_ids", rt_internal.size());
         feature.setMetaValue("n_matching_ids", id_count);
         if (id_count > 0) // matching IDs -> feature may be "correct"
@@ -1412,41 +1116,13 @@
         else // no matching IDs -> feature is wrong
         {
           feature.setMetaValue("feature_class", "negative");
-=======
-        feat.setMetaValue("n_total_ids", rt_internal.size());
-        feat.setMetaValue("n_matching_ids", id_count);
-        if (id_count > 0) // matching IDs -> feature may be correct
-        {
-          feat.setMetaValue("feature_class", "ambiguous");
-        }
-        else // no matching IDs -> feature is wrong
-        {
-          feat.setMetaValue("feature_class", "negative");
->>>>>>> cef7d2ef
         }
       }
       else // only external IDs -> no validation possible
       {
-<<<<<<< HEAD
         feature.setMetaValue("n_total_ids", 0);
         feature.setMetaValue("n_matching_ids", -1);
         feature.setMetaValue("feature_class", "unknown");
-=======
-        feat.setMetaValue("n_total_ids", 0);
-        feat.setMetaValue("n_matching_ids", -1);
-        feat.setMetaValue("feature_class", "unknown");
-        // add "dummy" peptide identification:
-        PeptideIdentification id = *(rt_external.begin()->second);
-        id.clearMetaInfo();
-        id.setMetaValue("FFId_category", "implied");
-        id.setRT(feat.getRT());
-        id.setMZ(feat.getMZ());
-        // only one peptide hit per ID - see function "addPeptideToMap_":
-        PeptideHit& hit = id.getHits()[0];
-        hit.clearMetaInfo();
-        hit.setScore(0.0);
-        feat.getPeptideIdentifications().push_back(id);
->>>>>>> cef7d2ef
       }
 
       // distance from feature to closest peptide ID (for training classifier):
@@ -1457,27 +1133,7 @@
         if (rt_external.empty() && transformed_internal.empty())
         {
           transformed_internal.clear();
-<<<<<<< HEAD
           for (const auto& rt_pair : rt_internal)
-=======
-          for (RTMap::const_iterator it = rt_internal.begin();
-               it != rt_internal.end(); ++it)
-          {
-            double transformed_rt = trafo_external_.apply(it->first);
-            RTMap::value_type pair = make_pair(transformed_rt, it->second);
-            transformed_internal.insert(transformed_internal.end(), pair);
-          }
-        }
-        const RTMap& rt_ref = (rt_external.empty() ? transformed_internal :
-                               rt_external);
-
-        double rt_min = feat.getMetaValue("leftWidth");
-        double rt_max = feat.getMetaValue("rightWidth");
-        if (mapping_tolerance_ > 0.0)
-        {
-          double abs_tol = mapping_tolerance_;
-          if (abs_tol < 1.0)
->>>>>>> cef7d2ef
           {
             double transformed_rt = trafo_external_.apply(rt_pair.first);
             RTMap::value_type new_pair = make_pair(transformed_rt, rt_pair.second);
@@ -1489,11 +1145,7 @@
         RTMap::const_iterator upper = rt_ref.upper_bound(rt_max);
         if (lower != upper) // there's at least one ID within the feature
         {
-<<<<<<< HEAD
           feature.setMetaValue("rt_delta", 0.0);
-=======
-          feat.setMetaValue("rt_delta", 0.0);
->>>>>>> cef7d2ef
         }
         else // check closest ID
         {
@@ -1507,11 +1159,7 @@
           {
             rt_delta2 = fabs(upper->first - rt_min);
           }
-<<<<<<< HEAD
           feature.setMetaValue("rt_delta", min(rt_delta1, rt_delta2));
-=======
-          feat.setMetaValue("rt_delta", min(rt_delta1, rt_delta2));
->>>>>>> cef7d2ef
         }
       }
       ++i;
@@ -1554,17 +1202,6 @@
     }
   }
 
-<<<<<<< HEAD
-=======
-  void FeatureFinderIdentificationAlgorithm::addPeptideToMap_(PeptideIdentification& peptide, PeptideMap& peptide_map, bool external) const
-  {
-    if (peptide.getHits().empty())
-    {
-      return;
-    }
-    peptide.sort();
-    PeptideHit& hit = peptide.getHits()[0];
->>>>>>> cef7d2ef
 
   String makeTargetID(ID::ObservationMatchRef ref)
   {
@@ -1574,7 +1211,6 @@
     String target_id;
     switch (molecule_type)
     {
-<<<<<<< HEAD
       case ID::MoleculeType::PROTEIN:
         target_id = "PEP:" + molecule.getIdentifiedPeptideRef()->sequence.toString();
         break;
@@ -1587,12 +1223,6 @@
         break;
       default: // avoid compiler warning
         break;
-=======
-      if (hit.metaValueExists("target_decoy") && hit.getMetaValue("target_decoy") == "decoy")
-      { 
-        return;
-      }
->>>>>>> cef7d2ef
     }
     if (adduct) target_id += "+[" + (*adduct)->getName() + "]";
     return target_id;
@@ -1815,14 +1445,8 @@
     SimpleSVM::PredictorMap predictors;
     for (const String& pred : svm_predictor_names_)
     {
-<<<<<<< HEAD
-      predictors[*pred_it].reserve(features.size());
-      for (FeatureMap::Iterator feat_it = features.begin();
-           feat_it < features.end(); ++feat_it)
-=======
       predictors[pred].reserve(features.size());
       for (Feature& feat : features)
->>>>>>> cef7d2ef
       {
         if (!feat.metaValueExists(pred))
         {
@@ -2096,12 +1720,7 @@
 
     // @TODO: should we use "1 - qvalue" as overall quality for features?
     // assign q-values to features:
-<<<<<<< HEAD
-    for (FeatureMap::iterator feat_it = features.begin();
-         feat_it != features.end(); ++feat_it)
-=======
     for (Feature& feat : features)
->>>>>>> cef7d2ef
     {
       if (feat.getMetaValue("feature_class") == "positive")
       {
