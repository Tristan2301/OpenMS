--- conflicted
+++ resolved
@@ -153,7 +153,7 @@
         {
           continue;
         }
-
+        
         if ((*it_rt_picked).size() != (*it_rt_boundaries).size())
         {
           throw Exception::IllegalArgument(__FILE__, __LINE__, OPENMS_PRETTY_FUNCTION, "Number of peaks and number of peak boundaries differ.");
@@ -195,16 +195,11 @@
            */
           vector<double> mz_shifts_actual; // actual m/z shifts (differ slightly from expected m/z shifts)
           vector<int> mz_shifts_actual_indices; // peak indices in the spectrum corresponding to the actual m/z shifts
-
+          
           mz_shifts_actual.reserve(patterns_[pattern].getMZShiftCount());
           mz_shifts_actual_indices.reserve(patterns_[pattern].getMZShiftCount());
-<<<<<<< HEAD
-
-          int peaks_found_in_all_peptides = positionsAndBlacklistFilter(patterns_[pattern], spectrum, peak_position, peak, mz_shifts_actual, mz_shifts_actual_indices);
-=======
           
           int peaks_found_in_all_peptides = positionsAndBlacklistFilter_(patterns_[pattern], spectrum, peak_position, peak, mz_shifts_actual, mz_shifts_actual_indices);
->>>>>>> 25e52d7a
           if (peaks_found_in_all_peptides < peaks_per_peptide_min_)
           {
             continue;
@@ -273,7 +268,7 @@
             // add raw data point to list that passed all filters
             MultiplexFilterResultRaw result_raw(mz, mz_shifts_actual, intensities_actual);
             results_raw.push_back(result_raw);
-
+            
             // blacklist peaks in the current spectrum and the two neighbouring ones
             if (!blacklisted)
             {
