// --------------------------------------------------------------------------
//                   OpenMS -- Open-Source Mass Spectrometry
// --------------------------------------------------------------------------
// Copyright The OpenMS Team -- Eberhard Karls University Tuebingen,
// ETH Zurich, and Freie Universitaet Berlin 2002-2020.
//
// This software is released under a three-clause BSD license:
//  * Redistributions of source code must retain the above copyright
//    notice, this list of conditions and the following disclaimer.
//  * Redistributions in binary form must reproduce the above copyright
//    notice, this list of conditions and the following disclaimer in the
//    documentation and/or other materials provided with the distribution.
//  * Neither the name of any author or any participating institution
//    may be used to endorse or promote products derived from this software
//    without specific prior written permission.
// For a full list of authors, refer to the file AUTHORS.
// --------------------------------------------------------------------------
// THIS SOFTWARE IS PROVIDED BY THE COPYRIGHT HOLDERS AND CONTRIBUTORS "AS IS"
// AND ANY EXPRESS OR IMPLIED WARRANTIES, INCLUDING, BUT NOT LIMITED TO, THE
// IMPLIED WARRANTIES OF MERCHANTABILITY AND FITNESS FOR A PARTICULAR PURPOSE
// ARE DISCLAIMED. IN NO EVENT SHALL ANY OF THE AUTHORS OR THE CONTRIBUTING
// INSTITUTIONS BE LIABLE FOR ANY DIRECT, INDIRECT, INCIDENTAL, SPECIAL,
// EXEMPLARY, OR CONSEQUENTIAL DAMAGES (INCLUDING, BUT NOT LIMITED TO,
// PROCUREMENT OF SUBSTITUTE GOODS OR SERVICES; LOSS OF USE, DATA, OR PROFITS;
// OR BUSINESS INTERRUPTION) HOWEVER CAUSED AND ON ANY THEORY OF LIABILITY,
// WHETHER IN CONTRACT, STRICT LIABILITY, OR TORT (INCLUDING NEGLIGENCE OR
// OTHERWISE) ARISING IN ANY WAY OUT OF THE USE OF THIS SOFTWARE, EVEN IF
// ADVISED OF THE POSSIBILITY OF SUCH DAMAGE.
//
// --------------------------------------------------------------------------
// $Maintainer: Chris Bielow$
// $Authors: Patricia Scheil, Swenja Wagner$
// --------------------------------------------------------------------------

#include <OpenMS/QC/FragmentMassError.h>

#include <assert.h>
#include <string>

#include <OpenMS/CHEMISTRY/TheoreticalSpectrumGenerator.h>
#include <OpenMS/CONCEPT/Exception.h>
#include <OpenMS/CONCEPT/Types.h>
#include <OpenMS/DATASTRUCTURES/DataValue.h>
#include <OpenMS/DATASTRUCTURES/MatchedIterator.h>
#include <OpenMS/FILTERING/TRANSFORMERS/WindowMower.h>
#include <OpenMS/KERNEL/FeatureMap.h>
#include <OpenMS/KERNEL/MSExperiment.h>
#include <OpenMS/MATH/MISC/MathFunctions.h>
#include <OpenMS/MATH/STATISTICS/BasicStatistics.h>
#include <OpenMS/MATH/STATISTICS/StatisticFunctions.h>

namespace OpenMS
{
  // Using matched iterator for aligned spectra calculate mz errors
  template <typename MIV>
  void twoSpecErrors(MIV& mi, std::vector<double>& ppms, std::vector<double>& dalton, double& accumulator_ppm, UInt32& counter_ppm)
  {
    while (mi != mi.end())
    {
      // difference between peaks
      auto dalt_diff = mi->getMZ() - mi.ref().getMZ();
      auto ppm_diff = Math::getPPM(mi->getMZ(), mi.ref().getMZ());

      ppms.push_back(ppm_diff);
      dalton.push_back(dalt_diff);

      // for statistics
      accumulator_ppm += ppm_diff;
      ++counter_ppm;
      ++mi;
    }
  }

  void FragmentMassError::calculateFME_(PeptideIdentification& pep_id, const MSExperiment& exp, const QCBase::SpectraMap& map_to_spectrum, bool& print_warning, double tolerance, FragmentMassError::ToleranceUnit tolerance_unit, double& accumulator_ppm, UInt32& counter_ppm, WindowMower& window_mower_filter)
  {
    if (pep_id.getHits().empty())
    {
      OPENMS_LOG_WARN << "PeptideHits of PeptideIdentification with RT: " << pep_id.getRT() << " and MZ: " << pep_id.getMZ() << " is empty.";
      return;
    }

    //---------------------------------------------------------------------
    // FIND DATA FOR THEORETICAL SPECTRUM
    //---------------------------------------------------------------------

    // sequence
    const AASequence& seq = pep_id.getHits()[0].getSequence();

<<<<<<< HEAD
    if (fm == Precursor::ActivationMethod::CID || fm == Precursor::ActivationMethod::HCD)
=======
    // charge: re-calulated from masses since much more robust this way (PepID annotation of pep_id.getHits()[0].getCharge() could be wrong)
    Int charge = static_cast<Int>(round(seq.getMonoWeight() / pep_id.getMZ()));

    //-----------------------------------------------------------------------
    // GET EXPERIMENTAL SPECTRUM MATCHING TO PEPTIDEIDENTIFICTION
    //-----------------------------------------------------------------------

    if (!pep_id.metaValueExists("spectrum_reference"))
    {
      throw Exception::InvalidParameter(__FILE__, __LINE__, OPENMS_PRETTY_FUNCTION, "No spectrum reference annotated at peptide identifiction!");
    }
    const MSSpectrum& exp_spectrum = exp[map_to_spectrum.at(pep_id.getMetaValue("spectrum_reference").toString())];

    if (exp_spectrum.getMSLevel() != 2)
>>>>>>> 0c47724e
    {
      throw Exception::IllegalArgument(__FILE__, __LINE__, OPENMS_PRETTY_FUNCTION, "Spectrum with wrong MS level provided. MS2 expected.");
    }
    Precursor::ActivationMethod act_method;
    if (exp_spectrum.getPrecursors().empty())
    {
      if (print_warning) OPENMS_LOG_WARN << "No MS2 activation method provided. Using CID as fallback to compute fragment mass errors." << std::endl;
      print_warning = false; // only print it once
      act_method = Precursor::ActivationMethod::CID;
    }
    else
    {
      if (exp_spectrum.getPrecursors()[0].getActivationMethods().empty())
      {
        if (print_warning) OPENMS_LOG_WARN << "No MS2 activation method provided. Using CID as fallback to compute fragment mass errors." << std::endl;
        print_warning = false;// only print it once
        act_method = Precursor::ActivationMethod::CID;
      }
      act_method = *exp_spectrum.getPrecursors()[0].getActivationMethods().begin();
    }

    //---------------------------------------------------------------------
    // CREATE THEORETICAL SPECTRUM
    //---------------------------------------------------------------------
    PeakSpectrum theo_spectrum = TheoreticalSpectrumGenerator::generateSpectrum(act_method, seq, charge);

    //-----------------------------------------------------------------------
    // COMPARE THEORETICAL AND EXPERIMENTAL SPECTRUM
    //-----------------------------------------------------------------------
    if (exp_spectrum.empty() || theo_spectrum.empty())
    {
      OPENMS_LOG_WARN << "The spectrum with RT: " + String(exp_spectrum.getRT()) + " is empty." << "\n";
      return;
    }

    auto exp_spectrum_filtered(exp_spectrum);
    window_mower_filter.filterPeakSpectrum(exp_spectrum_filtered);

    // stores ppms for one spectrum
    DoubleList ppms{};
    DoubleList dalton{};

    // iterator, finds nearest peak of a target container to a given peak in a reference container
    if (tolerance_unit == FragmentMassError::ToleranceUnit::DA)
    {
      using MIV = MatchedIterator<MSSpectrum, DaTrait, true>;
      MIV mi(theo_spectrum, exp_spectrum_filtered, tolerance);
      twoSpecErrors(mi, ppms, dalton, accumulator_ppm, counter_ppm);
    }
    else
    {
      using MIV = MatchedIterator<MSSpectrum, PpmTrait, true>;
      MIV mi(theo_spectrum, exp_spectrum_filtered, tolerance);
      twoSpecErrors(mi, ppms, dalton, accumulator_ppm, counter_ppm);
    }

    //-----------------------------------------------------------------------
    // WRITE PPM ERROR IN PEPTIDEHIT
    //-----------------------------------------------------------------------
    pep_id.getHits()[0].setMetaValue(Constants::UserParam::FRAGMENT_ERROR_PPM_USERPARAM, ppms);
    pep_id.getHits()[0].setMetaValue(Constants::UserParam::FRAGMENT_ERROR_DA_USERPARAM, dalton);
    if (ppms.size() > 1)
    {
      pep_id.getHits()[0].setMetaValue(Constants::UserParam::FRAGMENT_ERROR_PPM_USERPARAM + "_variance", Math::variance(ppms.begin(), ppms.end()));
    }
    if (dalton.size() > 1)
    {
      pep_id.getHits()[0].setMetaValue(Constants::UserParam::FRAGMENT_ERROR_DA_USERPARAM + "_variance", Math::variance(dalton.begin(), dalton.end()));
    }
  }

  void FragmentMassError::calculateVariance_(FragmentMassError::Statistics& result, const PeptideIdentification& pep_id, const UInt num_ppm)
  {
    if (pep_id.getHits().empty())
    {
      OPENMS_LOG_WARN << "There is a Peptideidentification(RT: " << pep_id.getRT() << ", MZ: " << pep_id.getMZ() << ") without PeptideHits. " << "\n";
      return;
    }
    for (const auto& ppm : (pep_id.getHits()[0].getMetaValue("fragment_mass_error_ppm")).toDoubleList())
    {
      double tmp = ppm - result.average_ppm;
      result.variance_ppm += (tmp * tmp / num_ppm);
    }
  }

  void FragmentMassError::compute(FeatureMap& fmap, const MSExperiment& exp, const QCBase::SpectraMap& map_to_spectrum, ToleranceUnit tolerance_unit, double tolerance)
  {
    Statistics result;

    bool has_pepIDs = QCBase::hasPepID(fmap);
    // if there are no matching peaks, the counter is zero and it is not possible to find ppms
    if (!has_pepIDs)
    {
      results_.push_back(result);
      return;
    }
    // accumulates ppm errors over all first PeptideHits
    double accumulator_ppm{};

    // counts number of ppm errors
    UInt32 counter_ppm{};

    //---------------------------------------------------------------------
    // Prepare MSExperiment
    //---------------------------------------------------------------------

    // filter settings
    WindowMower window_mower_filter;
    Param filter_param = window_mower_filter.getParameters();
    filter_param.setValue("windowsize", 100.0, "The size of the sliding window along the m/z axis.");
    filter_param.setValue("peakcount", 6, "The number of peaks that should be kept.");
    filter_param.setValue("movetype", "jump", "Whether sliding window (one peak steps) or jumping window (window size steps) should be used.");
    window_mower_filter.setParameters(filter_param);

    //-------------------------------------------------------------------
    // find tolerance unit and value
    //------------------------------------------------------------------
    if (tolerance_unit == ToleranceUnit::AUTO)
    {
      if (fmap.getProteinIdentifications().empty() )
      {
        throw Exception::MissingInformation(__FILE__, __LINE__, OPENMS_PRETTY_FUNCTION, "No information about fragment mass tolerance given in the FeatureMap. Please choose a fragment_mass_unit and tolerance manually.");
      }
      tolerance_unit = fmap.getProteinIdentifications()[0].getSearchParameters().fragment_mass_tolerance_ppm ? ToleranceUnit::PPM : ToleranceUnit::DA;
      tolerance = fmap.getProteinIdentifications()[0].getSearchParameters().fragment_mass_tolerance;
      if (tolerance <= 0.0)
      { // some engines, e.g. MSGF+ have no fragment tolerance parameter. It will be 0.0.
        throw Exception::MissingInformation(__FILE__, __LINE__, OPENMS_PRETTY_FUNCTION, "No information about fragment mass tolerance given in the FeatureMap. Please choose a fragment_mass_unit and tolerance manually.");
      }
    }

    bool print_warning {false};

    // computes the FragmentMassError
    std::function<void(PeptideIdentification&)> fCompPPM =
        [&exp, &map_to_spectrum, &print_warning, tolerance, tolerance_unit, &accumulator_ppm, &counter_ppm, &window_mower_filter](PeptideIdentification& pep_id)
    {
      calculateFME_(pep_id, exp, map_to_spectrum, print_warning, tolerance, tolerance_unit, accumulator_ppm, counter_ppm, window_mower_filter);
    };

    auto fVar =
        [&result, &counter_ppm](const PeptideIdentification& pep_id)
    {
      calculateVariance_(result, pep_id, counter_ppm);
    };

    // computation of ppms
    fmap.applyFunctionOnPeptideIDs(fCompPPM);
    // if there are no matching peaks, the counter is zero and it is not possible to find ppms
    if (counter_ppm == 0)
    {
      results_.push_back(result);
      return;
    }

    // computes average
    result.average_ppm = accumulator_ppm / counter_ppm;

    // computes variance
    fmap.applyFunctionOnPeptideIDs(fVar);

    results_.push_back(result);

  }

  void FragmentMassError::compute(std::vector<PeptideIdentification>& pep_ids, const ProteinIdentification::SearchParameters& search_params, const MSExperiment& exp, const QCBase::SpectraMap& map_to_spectrum, ToleranceUnit tolerance_unit, double tolerance)
  {
    Statistics result;

    if (pep_ids.empty())
    {
      results_.push_back(result);
      return;
    }
    // accumulates ppm errors over all first PeptideHits
    double accumulator_ppm{};

    // counts number of ppm errors
    UInt32 counter_ppm{};

    //---------------------------------------------------------------------
    // Prepare MSExperiment
    //---------------------------------------------------------------------

    // filter settings
    WindowMower window_mower_filter;
    Param filter_param = window_mower_filter.getParameters();
    filter_param.setValue("windowsize", 100.0, "The size of the sliding window along the m/z axis.");
    filter_param.setValue("peakcount", 6, "The number of peaks that should be kept.");
    filter_param.setValue("movetype", "jump", "Whether sliding window (one peak steps) or jumping window (window size steps) should be used.");
    window_mower_filter.setParameters(filter_param);

    //-------------------------------------------------------------------
    // find tolerance unit and value
    //------------------------------------------------------------------
    if (tolerance_unit == ToleranceUnit::AUTO)
    {
      tolerance_unit = search_params.fragment_mass_tolerance_ppm ? ToleranceUnit::PPM : ToleranceUnit::DA;
      tolerance = search_params.fragment_mass_tolerance;
      if (tolerance <= 0.0)
      { // some engines, e.g. MSGF+ have no fragment tolerance parameter. It will be 0.0.
        throw Exception::MissingInformation(__FILE__, __LINE__, OPENMS_PRETTY_FUNCTION, "No information about fragment mass tolerance given. Please choose a fragment_mass_unit and tolerance manually.");
      }
    }

    bool print_warning{ false };

    // computation of ppms
    // computes the FragmentMassError
    for (auto& pep_id : pep_ids)
    {
      calculateFME_(pep_id, exp, map_to_spectrum, print_warning, tolerance, tolerance_unit, accumulator_ppm, counter_ppm, window_mower_filter);

      // if there are no matching peaks, the counter is zero and it is not possible to find ppms
      if (counter_ppm == 0)
      {
        results_.push_back(result);
        return;
      }
      // computes average
      result.average_ppm = accumulator_ppm / counter_ppm;

      calculateVariance_(result, pep_id, counter_ppm);
    }

    results_.push_back(result);
  }

  const String& FragmentMassError::getName() const
  {
    static const String& name = "FragmentMassError";
    return name;
  }

  const std::vector<FragmentMassError::Statistics>& FragmentMassError::getResults() const
  {
    return results_;
  }


  QCBase::Status FragmentMassError::requires() const
  {
    return QCBase::Status() | QCBase::Requires::RAWMZML | QCBase::Requires::POSTFDRFEAT;
  }
} // namespace OpenMS


<|MERGE_RESOLUTION|>--- conflicted
+++ resolved
@@ -86,9 +86,6 @@
     // sequence
     const AASequence& seq = pep_id.getHits()[0].getSequence();
 
-<<<<<<< HEAD
-    if (fm == Precursor::ActivationMethod::CID || fm == Precursor::ActivationMethod::HCD)
-=======
     // charge: re-calulated from masses since much more robust this way (PepID annotation of pep_id.getHits()[0].getCharge() could be wrong)
     Int charge = static_cast<Int>(round(seq.getMonoWeight() / pep_id.getMZ()));
 
@@ -103,7 +100,6 @@
     const MSSpectrum& exp_spectrum = exp[map_to_spectrum.at(pep_id.getMetaValue("spectrum_reference").toString())];
 
     if (exp_spectrum.getMSLevel() != 2)
->>>>>>> 0c47724e
     {
       throw Exception::IllegalArgument(__FILE__, __LINE__, OPENMS_PRETTY_FUNCTION, "Spectrum with wrong MS level provided. MS2 expected.");
     }
