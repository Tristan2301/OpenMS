// --------------------------------------------------------------------------
//                   OpenMS -- Open-Source Mass Spectrometry
// --------------------------------------------------------------------------
// Copyright The OpenMS Team -- Eberhard Karls University Tuebingen,
// ETH Zurich, and Freie Universitaet Berlin 2002-2014.
//
// This software is released under a three-clause BSD license:
//  * Redistributions of source code must retain the above copyright
//    notice, this list of conditions and the following disclaimer.
//  * Redistributions in binary form must reproduce the above copyright
//    notice, this list of conditions and the following disclaimer in the
//    documentation and/or other materials provided with the distribution.
//  * Neither the name of any author or any participating institution
//    may be used to endorse or promote products derived from this software
//    without specific prior written permission.
// For a full list of authors, refer to the file AUTHORS.
// --------------------------------------------------------------------------
// THIS SOFTWARE IS PROVIDED BY THE COPYRIGHT HOLDERS AND CONTRIBUTORS "AS IS"
// AND ANY EXPRESS OR IMPLIED WARRANTIES, INCLUDING, BUT NOT LIMITED TO, THE
// IMPLIED WARRANTIES OF MERCHANTABILITY AND FITNESS FOR A PARTICULAR PURPOSE
// ARE DISCLAIMED. IN NO EVENT SHALL ANY OF THE AUTHORS OR THE CONTRIBUTING
// INSTITUTIONS BE LIABLE FOR ANY DIRECT, INDIRECT, INCIDENTAL, SPECIAL,
// EXEMPLARY, OR CONSEQUENTIAL DAMAGES (INCLUDING, BUT NOT LIMITED TO,
// PROCUREMENT OF SUBSTITUTE GOODS OR SERVICES; LOSS OF USE, DATA, OR PROFITS;
// OR BUSINESS INTERRUPTION) HOWEVER CAUSED AND ON ANY THEORY OF LIABILITY,
// WHETHER IN CONTRACT, STRICT LIABILITY, OR TORT (INCLUDING NEGLIGENCE OR
// OTHERWISE) ARISING IN ANY WAY OUT OF THE USE OF THIS SOFTWARE, EVEN IF
// ADVISED OF THE POSSIBILITY OF SUCH DAMAGE.
//
// --------------------------------------------------------------------------
// $Maintainer: Andreas Bertsch $
// $Authors: Andreas Bertsch $
// --------------------------------------------------------------------------

#include <OpenMS/FORMAT/XTandemXMLFile.h>
#include <OpenMS/SYSTEM/File.h>
#include <OpenMS/CHEMISTRY/ModificationsDB.h>
#include <OpenMS/METADATA/ProteinIdentification.h>

using namespace xercesc;
using namespace std;

namespace OpenMS
{

  XTandemXMLFile::XTandemXMLFile() :
    XMLHandler("", 1.1),
    XMLFile(),
    actual_start_(0),
    actual_stop_(0)
  {

  }

  XTandemXMLFile::~XTandemXMLFile()
  {
  }

  void XTandemXMLFile::setModificationDefinitionsSet(const ModificationDefinitionsSet& rhs)
  {
    mod_def_set_ = rhs;
  }

  void XTandemXMLFile::load(const String& filename, ProteinIdentification& protein_identification, vector<PeptideIdentification>& peptide_ids)
  {
    //File name for error message in XMLHandler
    file_ = filename;

    enforceEncoding_("ISO-8859-1");
    parse_(filename, this);

    DateTime now = DateTime::now();
    String date_string = now.getDate();
    String identifier("XTandem_" + date_string);
    //vector<String> accessions;

    // convert id -> peptide_hits into peptide hits list
    //vector<PeptideIdentification> peptide_identifications;
    PeptideIdentification().metaRegistry().registerName("spectrum_id", "the id of the spectrum counting from 1");
    for (map<UInt, vector<PeptideHit> >::const_iterator it = peptide_hits_.begin(); it != peptide_hits_.end(); ++it)
    {
      // reduce the hits with the same sequence to one PeptideHit
      map<String, vector<PeptideHit> > seq_to_hits;
      for (vector<PeptideHit>::const_iterator it1 = it->second.begin(); it1 != it->second.end(); ++it1)
      {
        seq_to_hits[it1->getSequence().toString()].push_back(*it1);
      }

      PeptideIdentification id;
      // if (descriptions_.find(it->first) != descriptions_.end())
      // {
      // id.setMetaValue("Description", descriptions_[it->first]);
      // }
      for (map<String, vector<PeptideHit> >::const_iterator it1 = seq_to_hits.begin(); it1 != seq_to_hits.end(); ++it1)
      {
        const vector<PeptideHit>& peptide_hits = it->second;
        if (!peptide_hits.empty())
        {
          // store all peptide hits that identify the same sequence in a single peptide hit
          PeptideHit hit = peptide_hits[0];
          vector<PeptideEvidence> peptide_evidences;
          for (vector<PeptideHit>::const_iterator it2 = peptide_hits.begin(); it2 != peptide_hits.end(); ++it2)
          {
            const vector<PeptideEvidence> evidences = it2->getPeptideEvidences();
            for (vector<PeptideEvidence>::const_iterator e_it = evidences.begin(); e_it != evidences.end(); ++e_it)
            {
              // only rewrite accession and keep AABefore/AAAfter, start, stop information from peptide evidence
              PeptideEvidence pe = *e_it;
              String new_acc = protein_hits_[pe.getProteinAccession()].getAccession();
              pe.setProteinAccession(new_acc);
              peptide_evidences.push_back(pe);
            }
          }
          hit.setPeptideEvidences(peptide_evidences);
          id.insertHit(hit);
        }
      }

      id.setScoreType("XTandem");
      id.setHigherScoreBetter(true);
      id.setIdentifier(identifier);
      id.assignRanks();
      id.setMetaValue("spectrum_id", it->first);

      peptide_ids.push_back(id);
    }

    //sort(accessions.begin(), accessions.end());
    //vector<String>::const_iterator end_unique = unique(accessions.begin(), accessions.end());

    for (Map<String, ProteinHit>::const_iterator pit = protein_hits_.begin(); pit != protein_hits_.end(); ++pit)
    {
      protein_identification.insertHit(pit->second);
    }


    // E-values
    protein_identification.setHigherScoreBetter(false);
    protein_identification.assignRanks();
    protein_identification.setScoreType("XTandem");
    protein_identification.setSearchEngine("XTandem");

    // TODO version of XTandem ???? is not available from performance param section of outputfile (to be parsed)
    // TODO Date of search, dito
    protein_identification.setDateTime(now);
    protein_identification.setIdentifier(identifier);


    // TODO search parameters are also available
  }

  void XTandemXMLFile::startElement(const XMLCh* const /*uri*/, const XMLCh* const /*local_name*/, const XMLCh* const qname, const Attributes& attributes)
  {
    tag_ = String(sm_.convert(qname));

    if (tag_ == "domain")
    {
      PeptideEvidence pe;
      PeptideHit hit;
      hit.metaRegistry().registerName("E-Value", "E-Value of hit");
      hit.metaRegistry().registerName("nextscore", "next_score of hit");
      // get nextscore
      double nextscore(String(sm_.convert(attributes.getValue(attributes.getIndex(sm_.convert("nextscore"))))).toDouble());
      hit.setMetaValue("nextscore", nextscore);
      // get hyperscore
      double hyperscore(String(sm_.convert(attributes.getValue(attributes.getIndex(sm_.convert("hyperscore"))))).toDouble());
      hit.setScore(hyperscore);

      // get mass
      double mass(String(sm_.convert(attributes.getValue(attributes.getIndex(sm_.convert("mh"))))).toDouble());
      hit.setMetaValue("mass", mass);

      // get delta
      double delta(String(sm_.convert(attributes.getValue(attributes.getIndex(sm_.convert("delta"))))).toDouble());
      hit.setMetaValue("delta", delta);

<<<<<<< HEAD
      // try to get a, b, c, x, y, z score. If no available catch exception, but no handling necessary.
      try
      {
        double a_score(String(sm_.convert(attributes.getValue(attributes.getIndex(sm_.convert("a_score"))))).toDouble());
        hit.setMetaValue("a_score", a_score);
        int a_ions(String(sm_.convert(attributes.getValue(attributes.getIndex(sm_.convert("a_ions"))))).toInt());
        hit.setMetaValue("a_ions", a_ions);
      }
      catch (...)
      {
      }

      try
      {
        double b_score(String(sm_.convert(attributes.getValue(attributes.getIndex(sm_.convert("b_score"))))).toDouble());
        hit.setMetaValue("b_score", b_score);
        int b_ions(String(sm_.convert(attributes.getValue(attributes.getIndex(sm_.convert("b_ions"))))).toInt());
        hit.setMetaValue("b_ions", b_ions);
      }
      catch (...)
      {
      }

      try
      {
        double c_score(String(sm_.convert(attributes.getValue(attributes.getIndex(sm_.convert("c_score"))))).toDouble());
        hit.setMetaValue("c_score", c_score);
        int c_ions(String(sm_.convert(attributes.getValue(attributes.getIndex(sm_.convert("c_ions"))))).toInt());
        hit.setMetaValue("c_ions", c_ions);
      }
      catch (...)
      {
      }

      try
      {
        double x_score(String(sm_.convert(attributes.getValue(attributes.getIndex(sm_.convert("x_score"))))).toDouble());
        hit.setMetaValue("x_score", x_score);
        int x_ions(String(sm_.convert(attributes.getValue(attributes.getIndex(sm_.convert("x_ions"))))).toInt());
        hit.setMetaValue("x_ions", x_ions);
      }
      catch (...)
      {
      }

      try
      {
        double y_score(String(sm_.convert(attributes.getValue(attributes.getIndex(sm_.convert("y_score"))))).toDouble());
        hit.setMetaValue("y_score", y_score);
        int y_ions(String(sm_.convert(attributes.getValue(attributes.getIndex(sm_.convert("y_ions"))))).toInt());
        hit.setMetaValue("y_ions", y_ions);
      }
      catch (...)
      {
      }

      try
      {
        double z_score(String(sm_.convert(attributes.getValue(attributes.getIndex(sm_.convert("z_score"))))).toDouble());
        hit.setMetaValue("z_score", z_score);
        int z_ions(String(sm_.convert(attributes.getValue(attributes.getIndex(sm_.convert("z_ions"))))).toInt());
        hit.setMetaValue("z_ions", z_ions);
      }
      catch (...)
      {
      }
=======
      // try to get a, b, c, x, y, z score (optional)
      String att_str;
      if (optionalAttributeAsString_(att_str, attributes, "a_score")) hit.setMetaValue("a_score", att_str.toDouble());
      if (optionalAttributeAsString_(att_str, attributes, "a_ions")) hit.setMetaValue("a_ions", att_str.toInt());
      
      if (optionalAttributeAsString_(att_str, attributes, "b_score")) hit.setMetaValue("b_score", att_str.toDouble());
      if (optionalAttributeAsString_(att_str, attributes, "b_ions")) hit.setMetaValue("b_ions", att_str.toInt());

      if (optionalAttributeAsString_(att_str, attributes, "c_score")) hit.setMetaValue("c_score", att_str.toDouble());
      if (optionalAttributeAsString_(att_str, attributes, "c_ions")) hit.setMetaValue("c_ions", att_str.toInt());

      if (optionalAttributeAsString_(att_str, attributes, "x_score")) hit.setMetaValue("x_score", att_str.toDouble());
      if (optionalAttributeAsString_(att_str, attributes, "x_ions")) hit.setMetaValue("x_ions", att_str.toInt());

      if (optionalAttributeAsString_(att_str, attributes, "y_score")) hit.setMetaValue("y_score", att_str.toDouble());
      if (optionalAttributeAsString_(att_str, attributes, "y_ions")) hit.setMetaValue("y_ions", att_str.toInt());

      if (optionalAttributeAsString_(att_str, attributes, "z_score")) hit.setMetaValue("z_score", att_str.toDouble());
      if (optionalAttributeAsString_(att_str, attributes, "z_ions")) hit.setMetaValue("z_ions", att_str.toInt());
>>>>>>> b9ef65df

      // get sequence of peptide
      String seq = attributeAsString_(attributes, "seq");
      hit.setSequence(AASequence::fromString(seq));

      // get amino acid before
      String pre = attributeAsString_(attributes, "pre");
      if (!pre.empty())
      {
        pe.setAABefore(pre[pre.size()-1]);
      }

      // get amino acid after
      String post = attributeAsString_(attributes, "post");
      if (!post.empty())
      {
        pe.setAAAfter(post[0]);
      }

      // get expectation value
      String expect = attributeAsString_(attributes, "expect");
      hit.setMetaValue("E-Value", expect.toDouble());

      // get precursor m/z
      //double mh(String(sm_.convert(attributes.getValue(attributes.getIndex(sm_.convert("mh"))))).toDouble());
      //hit.setMetaValue("MZ", mh); // not needed, set by the XTandem Adapter itself

      // spectrum id
      String id_string = attributeAsString_(attributes, "id");
      UInt id(id_string.prefix('.').toInt());
      // hit.setMetaValue("RT_index", id);
      actual_id_ = id;

      String tmp;
      optionalAttributeAsString_(tmp, attributes, "start");
      actual_start_ = tmp.toInt();
      pe.setStart(actual_start_);
      tmp = "";
      optionalAttributeAsString_(tmp, attributes, "end");
      actual_stop_ = tmp.toInt();
      pe.setEnd(actual_stop_);

      // add the actual protein accession
      pe.setProteinAccession(actual_protein_id_);
      hit.setCharge(actual_charge_);

      hit.addPeptideEvidence(pe);
      peptide_hits_[actual_id_].push_back(hit);
      return;
    }

    if (tag_ == "aa")
    {
      // e.g. <aa type="S" at="2" modified="42.0106" />
      String type, at, modified;
      optionalAttributeAsString_(type, attributes, "type");
      optionalAttributeAsString_(at, attributes, "at");
      optionalAttributeAsString_(modified, attributes, "modified");

      AASequence aa_seq = peptide_hits_[actual_id_].back().getSequence();
      UInt mod_pos = (UInt)at.toInt() - actual_start_;

      // search mod
      vector<String> possible_mods, possible_mass_mods;

      // try to find a mod in the given mods that fits

      if (mod_pos == 0) // can (!) be a N-terminal mod
      {
        ModificationsDB::getInstance()->getTerminalModificationsByDiffMonoMass(possible_mass_mods, modified.toDouble(), 0.01, ResidueModification::N_TERM);
      }
      else if (mod_pos == aa_seq.size())
      {
        ModificationsDB::getInstance()->getTerminalModificationsByDiffMonoMass(possible_mass_mods, modified.toDouble(), 0.01, ResidueModification::C_TERM);
      }

      // if not found a terminal mod, try normal one
      if (possible_mass_mods.empty())
      {
        ModificationsDB::getInstance()->getModificationsByDiffMonoMass(possible_mass_mods, type, modified.toDouble(), 0.01);
      }

      // cerr << "Possible mods of type='" << type << "', weight='" << modified.toDouble() << "', mod_pos='" << mod_pos << "'" << "\n";
      // for (vector<String>::const_iterator it = possible_mass_mods.begin(); it != possible_mass_mods.end(); ++it)
      // {
      // cerr << *it << " " << ModificationsDB::getInstance()->getModification(*it).getTermSpecificity() << "\n";
      // }

      set<String> mod_names = mod_def_set_.getModificationNames();

      // throw out any of the modifications that are not contained in the def set (throws out also s.th. like "Carbamidomethyl (N-term)"
      for (vector<String>::const_iterator it = possible_mass_mods.begin(); it != possible_mass_mods.end(); ++it)
      {
        if (mod_names.find(*it) != mod_names.end())
        {
          possible_mods.push_back(*it);
        }
      }

      // cerr << "Possible mods (#=" << possible_mods.size() << "): " << "\n";
      // for (vector<String>::const_iterator it = possible_mods.begin(); it != possible_mods.end(); ++it)
      // {
      // cerr << *it << "\n";
      // }

      // maybe we missed the real modification, even if it's not terminal
      if (possible_mods.empty() && mod_pos == 0)
      {
        vector<String> new_possible_mass_mods;
        ModificationsDB::getInstance()->getModificationsByDiffMonoMass(new_possible_mass_mods, type, modified.toDouble(), 0.01);
        // now try to find this in the definitions which are set
        for (vector<String>::const_iterator it = new_possible_mass_mods.begin(); it != new_possible_mass_mods.end(); ++it)
        {
          if (mod_names.find(*it) != mod_names.end())
          {
            possible_mods.push_back(*it);
          }
        }
      }


      // use all possible mass mods, because the modification was not predefined
      if (possible_mods.empty())
      {
        possible_mods = possible_mass_mods;
      }

      if (possible_mods.empty())
      {
        error(LOAD, String("No modification found which fits residue '") + type + "' with mass '" + modified + "'!");
      }
      else
      {
        if (possible_mods.size() > 1)
        {
          // if available use a specific one, except if the modification is terminal
          set<String> specific_ones;
          for (vector<String>::const_iterator it = possible_mods.begin(); it != possible_mods.end(); ++it)
          {
            String origin  = ModificationsDB::getInstance()->getModification(*it).getOrigin();
            ResidueModification::Term_Specificity term_spec = ModificationsDB::getInstance()->getModification(*it).getTermSpecificity();
            if (origin == type && !(term_spec == ResidueModification::N_TERM || term_spec == ResidueModification::C_TERM))
            {
              specific_ones.insert(*it);
            }
          }

          if (specific_ones.size() == 1)
          {
            possible_mods.clear();
            possible_mods.push_back(*specific_ones.begin());
          }
          else
          {
            if (specific_ones.empty())
            {
              // maybe there are terminal modifications but none of them has been selected
              // search unspecific but terminal residues
              vector<String> new_possible_mods;
              for (vector<String>::const_iterator it = possible_mods.begin(); it != possible_mods.end(); ++it)
              {
                String origin  = ModificationsDB::getInstance()->getModification(*it).getOrigin();
                ResidueModification::Term_Specificity term_spec = ModificationsDB::getInstance()->getModification(*it).getTermSpecificity();
                //cerr << "Testing: " << *it << ", origin='" << origin << "', term_spec='" << term_spec << "'" << "\n";
                if ((origin == "N-term" || origin == "C-term") && (term_spec == ResidueModification::N_TERM || term_spec == ResidueModification::C_TERM))
                {
                  //cerr << "Adding1: '" << *it << "', origin='" << origin << "' term_spec='" << term_spec << "'" << "\n";
                  new_possible_mods.push_back(*it);
                }
              }

              if (new_possible_mods.empty())
              {
                // if we haven't found a generic terminal modification, we search for a specific terminal mods which fits
                for (vector<String>::const_iterator it = possible_mods.begin(); it != possible_mods.end(); ++it)
                {
                  String origin  = ModificationsDB::getInstance()->getModification(*it).getOrigin();
                  ResidueModification::Term_Specificity term_spec = ModificationsDB::getInstance()->getModification(*it).getTermSpecificity();
                  if (origin == type && (term_spec == ResidueModification::N_TERM || term_spec == ResidueModification::C_TERM))
                  {
                    //cerr << "Adding2: '" << *it << "', origin='" << origin << "' term_spec='" << term_spec << "'" << "\n";
                    new_possible_mods.push_back(*it);
                  }
                }
              }
              if (!new_possible_mods.empty())
              {
                possible_mods = new_possible_mods;
              }
            }
            else
            {
              // also haven't found a non-specific terminal modification
              //if (specific_ones.empty())
              //{
              // put the specific ones in front of the list
              vector<String> new_possible_mods;
              for (set<String>::const_iterator it = specific_ones.begin(); it != specific_ones.end(); ++it)
              {
                new_possible_mods.push_back(*it);
              }
              for (vector<String>::const_iterator it = possible_mods.begin(); it != possible_mods.end(); ++it)
              {
                if (specific_ones.find(*it) == specific_ones.end())
                {
                  new_possible_mods.push_back(*it);
                }
              }
              possible_mods = new_possible_mods;
              // }
              // else
              // {
              // for (set<String>::const_iterator it = specific_ones.begin(); it != specific_ones.end(); ++it)
              // {
              // possible_mods.push_back(*it);
              // }
            }
          }
          if (possible_mods.size() > 1)
          {
            String error_string = String("More than one modification found which fits residue '") + type + "' with mass '" + modified + "': ";
            String possbile_mods;
            possbile_mods.concatenate(possible_mods.begin(), possible_mods.end(), ',');
            error_string += possbile_mods + ". Using first hit: '" + *possible_mods.begin() + "'.";
            error(LOAD, error_string);
          }
        }

        if (ModificationsDB::getInstance()->getModification(*possible_mods.begin()).getTermSpecificity() == ResidueModification::N_TERM && mod_pos == 0)
        {
          aa_seq.setNTerminalModification(*possible_mods.begin());
        }
        else
        {
          aa_seq.setModification(mod_pos, *possible_mods.begin());
        }
      }

      peptide_hits_[actual_id_].back().setSequence(AASequence(aa_seq));

      return;
    }

    if (tag_ == "group")
    {
      Int index = attributes.getIndex(sm_.convert("z"));
      if (index >= 0)
      {
        actual_charge_ = String(sm_.convert(attributes.getValue(index))).toInt();
      }
      return;
    }

    if (tag_ == "note")
    {
      String label;
      optionalAttributeAsString_(label, attributes, "label");

      if (label == "description")
      {
        is_description_ = true;
      }
    }

    if (tag_ == "protein")
    {
      //protein_open_ = true;
      ProteinHit hit;

      String uid;
      optionalAttributeAsString_(uid, attributes, "uid");
      actual_protein_id_ = uid;

      if (!protein_hits_.has(uid))
      {
        double score(0);
        optionalAttributeAsDouble_(score, attributes, "expect");
        hit.setScore(score);

        protein_hits_[uid] = hit;
      }
      return;
    }

  }

  void XTandemXMLFile::endElement(const XMLCh* const /*uri*/, const XMLCh* const /*local_name*/, const XMLCh* const qname)
  {
    tag_ = String(sm_.convert(qname));
    return;
  }

  void XTandemXMLFile::characters(const XMLCh* const chars, const XMLSize_t /*length*/)
  {
    if (tag_ == "note" && is_description_)
    {
      is_description_ = false;
      protein_hits_[actual_protein_id_].setAccession(((String) sm_.convert(chars)).trim());
    }
  }

} // namespace OpenMS<|MERGE_RESOLUTION|>--- conflicted
+++ resolved
@@ -174,74 +174,6 @@
       double delta(String(sm_.convert(attributes.getValue(attributes.getIndex(sm_.convert("delta"))))).toDouble());
       hit.setMetaValue("delta", delta);
 
-<<<<<<< HEAD
-      // try to get a, b, c, x, y, z score. If no available catch exception, but no handling necessary.
-      try
-      {
-        double a_score(String(sm_.convert(attributes.getValue(attributes.getIndex(sm_.convert("a_score"))))).toDouble());
-        hit.setMetaValue("a_score", a_score);
-        int a_ions(String(sm_.convert(attributes.getValue(attributes.getIndex(sm_.convert("a_ions"))))).toInt());
-        hit.setMetaValue("a_ions", a_ions);
-      }
-      catch (...)
-      {
-      }
-
-      try
-      {
-        double b_score(String(sm_.convert(attributes.getValue(attributes.getIndex(sm_.convert("b_score"))))).toDouble());
-        hit.setMetaValue("b_score", b_score);
-        int b_ions(String(sm_.convert(attributes.getValue(attributes.getIndex(sm_.convert("b_ions"))))).toInt());
-        hit.setMetaValue("b_ions", b_ions);
-      }
-      catch (...)
-      {
-      }
-
-      try
-      {
-        double c_score(String(sm_.convert(attributes.getValue(attributes.getIndex(sm_.convert("c_score"))))).toDouble());
-        hit.setMetaValue("c_score", c_score);
-        int c_ions(String(sm_.convert(attributes.getValue(attributes.getIndex(sm_.convert("c_ions"))))).toInt());
-        hit.setMetaValue("c_ions", c_ions);
-      }
-      catch (...)
-      {
-      }
-
-      try
-      {
-        double x_score(String(sm_.convert(attributes.getValue(attributes.getIndex(sm_.convert("x_score"))))).toDouble());
-        hit.setMetaValue("x_score", x_score);
-        int x_ions(String(sm_.convert(attributes.getValue(attributes.getIndex(sm_.convert("x_ions"))))).toInt());
-        hit.setMetaValue("x_ions", x_ions);
-      }
-      catch (...)
-      {
-      }
-
-      try
-      {
-        double y_score(String(sm_.convert(attributes.getValue(attributes.getIndex(sm_.convert("y_score"))))).toDouble());
-        hit.setMetaValue("y_score", y_score);
-        int y_ions(String(sm_.convert(attributes.getValue(attributes.getIndex(sm_.convert("y_ions"))))).toInt());
-        hit.setMetaValue("y_ions", y_ions);
-      }
-      catch (...)
-      {
-      }
-
-      try
-      {
-        double z_score(String(sm_.convert(attributes.getValue(attributes.getIndex(sm_.convert("z_score"))))).toDouble());
-        hit.setMetaValue("z_score", z_score);
-        int z_ions(String(sm_.convert(attributes.getValue(attributes.getIndex(sm_.convert("z_ions"))))).toInt());
-        hit.setMetaValue("z_ions", z_ions);
-      }
-      catch (...)
-      {
-      }
-=======
       // try to get a, b, c, x, y, z score (optional)
       String att_str;
       if (optionalAttributeAsString_(att_str, attributes, "a_score")) hit.setMetaValue("a_score", att_str.toDouble());
@@ -261,7 +193,6 @@
 
       if (optionalAttributeAsString_(att_str, attributes, "z_score")) hit.setMetaValue("z_score", att_str.toDouble());
       if (optionalAttributeAsString_(att_str, attributes, "z_ions")) hit.setMetaValue("z_ions", att_str.toInt());
->>>>>>> b9ef65df
 
       // get sequence of peptide
       String seq = attributeAsString_(attributes, "seq");
