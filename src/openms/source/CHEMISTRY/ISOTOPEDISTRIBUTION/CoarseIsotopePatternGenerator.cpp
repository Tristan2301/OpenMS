// --------------------------------------------------------------------------
//                   OpenMS -- Open-Source Mass Spectrometry
// --------------------------------------------------------------------------
// Copyright The OpenMS Team -- Eberhard Karls University Tuebingen,
// ETH Zurich, and Freie Universitaet Berlin 2002-2020.
//
// This software is released under a three-clause BSD license:
//  * Redistributions of source code must retain the above copyright
//    notice, this list of conditions and the following disclaimer.
//  * Redistributions in binary form must reproduce the above copyright
//    notice, this list of conditions and the following disclaimer in the
//    documentation and/or other materials provided with the distribution.
//  * Neither the name of any author or any participating institution
//    may be used to endorse or promote products derived from this software
//    without specific prior written permission.
// For a full list of authors, refer to the file AUTHORS.
// --------------------------------------------------------------------------
// THIS SOFTWARE IS PROVIDED BY THE COPYRIGHT HOLDERS AND CONTRIBUTORS "AS IS"
// AND ANY EXPRESS OR IMPLIED WARRANTIES, INCLUDING, BUT NOT LIMITED TO, THE
// IMPLIED WARRANTIES OF MERCHANTABILITY AND FITNESS FOR A PARTICULAR PURPOSE
// ARE DISCLAIMED. IN NO EVENT SHALL ANY OF THE AUTHORS OR THE CONTRIBUTING
// INSTITUTIONS BE LIABLE FOR ANY DIRECT, INDIRECT, INCIDENTAL, SPECIAL,
// EXEMPLARY, OR CONSEQUENTIAL DAMAGES (INCLUDING, BUT NOT LIMITED TO,
// PROCUREMENT OF SUBSTITUTE GOODS OR SERVICES; LOSS OF USE, DATA, OR PROFITS;
// OR BUSINESS INTERRUPTION) HOWEVER CAUSED AND ON ANY THEORY OF LIABILITY,
// WHETHER IN CONTRACT, STRICT LIABILITY, OR TORT (INCLUDING NEGLIGENCE OR
// OTHERWISE) ARISING IN ANY WAY OUT OF THE USE OF THIS SOFTWARE, EVEN IF
// ADVISED OF THE POSSIBILITY OF SUCH DAMAGE.
//
// --------------------------------------------------------------------------
// $Maintainer: Chris Bielow $
// $Authors: Clemens Groepl, Andreas Bertsch, Chris Bielow $
// --------------------------------------------------------------------------

#include <OpenMS/CHEMISTRY/ISOTOPEDISTRIBUTION/CoarseIsotopePatternGenerator.h>

#include <OpenMS/CHEMISTRY/ISOTOPEDISTRIBUTION/IsotopeDistribution.h>
#include <OpenMS/CHEMISTRY/EmpiricalFormula.h>
#include <OpenMS/CHEMISTRY/Element.h>
#include <include/OpenMS/CONCEPT/Constants.h>

#include <cmath>
#include <iostream>
#include <cstdlib>
#include <algorithm>
#include <limits>
#include <functional>
#include <numeric>

using namespace std;

namespace OpenMS
{
  CoarseIsotopePatternGenerator::CoarseIsotopePatternGenerator(const Size max_isotope, const bool round_masses) :
    IsotopePatternGenerator(),
    max_isotope_(max_isotope),
    round_masses_(round_masses)
  {
  }

  CoarseIsotopePatternGenerator::~CoarseIsotopePatternGenerator()
  {}


  void CoarseIsotopePatternGenerator::setMaxIsotope(const Size& max_isotope)
  {
    max_isotope_ = max_isotope;
  }

  Size CoarseIsotopePatternGenerator::getMaxIsotope() const
  {
    return max_isotope_;
  }

  void CoarseIsotopePatternGenerator::setRoundMasses(const bool round_masses)
  {
    round_masses_ = round_masses;
  }

  bool CoarseIsotopePatternGenerator::getRoundMasses() const
  {
    return round_masses_;
  }

  IsotopeDistribution CoarseIsotopePatternGenerator::run(const EmpiricalFormula& formula) const
  {
    IsotopeDistribution result;

    auto it = formula.begin();
    for (; it != formula.end(); ++it)
    {
      IsotopeDistribution tmp = it->first->getIsotopeDistribution();
      result.set(convolve(result.getContainer(),
                          convolvePow_(tmp.getContainer(), it->second)));
    }

    // replace atomic numbers with masses.
    result.set(correctMass_(result.getContainer(), formula.getMonoWeight()));

    result.renormalize();

    return result;
  }

  IsotopeDistribution CoarseIsotopePatternGenerator::estimateFromPeptideWeight(double average_weight)
  {
    // Element counts are from Senko's Averagine model
    return estimateFromWeightAndComp(average_weight, 4.9384, 7.7583, 1.3577, 1.4773, 0.0417, 0);
  }

  IsotopeDistribution CoarseIsotopePatternGenerator::estimateFromPeptideWeightAndS(double average_weight, UInt S)
  {
    // Element counts are from Senko's Averagine model, excluding sulfur.
    return estimateFromWeightAndCompAndS(average_weight, S, 4.9384, 7.7583, 1.3577, 1.4773, 0);
  }

  IsotopeDistribution CoarseIsotopePatternGenerator::estimateFromRNAWeight(double average_weight)
  {
    return estimateFromWeightAndComp(average_weight, 9.75, 12.25, 3.75, 7, 0, 1);
  }

  IsotopeDistribution CoarseIsotopePatternGenerator::estimateFromDNAWeight(double average_weight)
  {
    return estimateFromWeightAndComp(average_weight, 9.75, 12.25, 3.75, 6, 0, 1);
  }

  IsotopeDistribution CoarseIsotopePatternGenerator::estimateFromWeightAndComp(double average_weight, double C, double H, double N, double O, double S, double P)
  {
    EmpiricalFormula ef;
    ef.estimateFromWeightAndComp(average_weight, C, H, N, O, S, P);
    return ef.getIsotopeDistribution(*this);
  }

  IsotopeDistribution CoarseIsotopePatternGenerator::estimateFromWeightAndCompAndS(double average_weight, UInt S, double C, double H, double N, double O, double P)
  {
    EmpiricalFormula ef;
    ef.estimateFromWeightAndCompAndS(average_weight, S, C, H, N, O, P);
    return ef.getIsotopeDistribution(*this);
  }

  IsotopeDistribution CoarseIsotopePatternGenerator::estimateForFragmentFromPeptideWeight(double average_weight_precursor, double average_weight_fragment, const std::set<UInt>& precursor_isotopes)
  {
    // Element counts are from Senko's Averagine model
    return estimateForFragmentFromWeightAndComp(average_weight_precursor, average_weight_fragment, precursor_isotopes, 4.9384, 7.7583, 1.3577, 1.4773, 0.0417, 0);
  }

  IsotopeDistribution CoarseIsotopePatternGenerator::estimateForFragmentFromPeptideWeightAndS(double average_weight_precursor, UInt S_precursor, double average_weight_fragment, UInt S_fragment, const std::set<UInt>& precursor_isotopes)
  {
    UInt max_depth = *std::max_element(precursor_isotopes.begin(), precursor_isotopes.end())+1;

    double average_weight_comp_fragment = average_weight_precursor - average_weight_fragment;
    double S_comp_fragment = S_precursor - S_fragment;

    // We need the solver to return atomic numbers to be compatible with calcFragmentIsotopeDist
    CoarseIsotopePatternGenerator solver(max_depth, false);

    EmpiricalFormula ef_fragment;
    ef_fragment.estimateFromWeightAndCompAndS(average_weight_fragment, S_fragment, 4.9384, 7.7583, 1.3577, 1.4773, 0);

    IsotopeDistribution id_fragment(ef_fragment.getIsotopeDistribution(solver));
    IsotopeDistribution id_comp_fragment(solver.estimateFromPeptideWeightAndS(average_weight_comp_fragment, S_comp_fragment));

    IsotopeDistribution result = calcFragmentIsotopeDist(id_fragment, id_comp_fragment, precursor_isotopes, ef_fragment.getMonoWeight());

    return result;
  }

  IsotopeDistribution CoarseIsotopePatternGenerator::estimateForFragmentFromRNAWeight(double average_weight_precursor, double average_weight_fragment, const std::set<UInt>& precursor_isotopes)
  {
    return estimateForFragmentFromWeightAndComp(average_weight_precursor, average_weight_fragment, precursor_isotopes, 9.75, 12.25, 3.75, 7, 0, 1);
  }

  IsotopeDistribution CoarseIsotopePatternGenerator::estimateForFragmentFromDNAWeight(double average_weight_precursor, double average_weight_fragment, const std::set<UInt>& precursor_isotopes)
  {
    return estimateForFragmentFromWeightAndComp(average_weight_precursor, average_weight_fragment, precursor_isotopes, 9.75, 12.25, 3.75, 6, 0, 1);
  }

  IsotopeDistribution CoarseIsotopePatternGenerator::estimateForFragmentFromWeightAndComp(double average_weight_precursor, double average_weight_fragment, const std::set<UInt>& precursor_isotopes, double C, double H, double N, double O, double S, double P)
  {
    UInt max_depth = *std::max_element(precursor_isotopes.begin(), precursor_isotopes.end()) + 1;

    // We need the solver to return atomic numbers to be compatible with calcFragmentIsotopeDist
    CoarseIsotopePatternGenerator solver(max_depth, false);

    EmpiricalFormula ef_fragment;
    ef_fragment.estimateFromWeightAndComp(average_weight_fragment, C, H, N, O, S, P);
    IsotopeDistribution id_fragment = ef_fragment.getIsotopeDistribution(solver);

    EmpiricalFormula ef_comp_frag;
    ef_comp_frag.estimateFromWeightAndComp(average_weight_precursor-average_weight_fragment, C, H, N, O, S, P);
    IsotopeDistribution id_comp_fragment = ef_comp_frag.getIsotopeDistribution(solver);

    IsotopeDistribution result = calcFragmentIsotopeDist(id_fragment, id_comp_fragment, precursor_isotopes, ef_fragment.getMonoWeight());

    return result;
  }

  IsotopeDistribution CoarseIsotopePatternGenerator::calcFragmentIsotopeDist(const IsotopeDistribution& fragment_isotope_dist, const IsotopeDistribution& comp_fragment_isotope_dist, const std::set<UInt>& precursor_isotopes, const double fragment_mono_mass) const
  {
    IsotopeDistribution result = calcFragmentIsotopeDist_(fragment_isotope_dist.getContainer(), comp_fragment_isotope_dist.getContainer(), precursor_isotopes);

    // replace atomic numbers with masses.
    result.set(correctMass_(result.getContainer(), fragment_mono_mass));

    return result;
  }

  IsotopeDistribution::ContainerType CoarseIsotopePatternGenerator::convolve(const IsotopeDistribution::ContainerType& left, const IsotopeDistribution::ContainerType& right) const
  {
    IsotopeDistribution::ContainerType result;

    if (left.empty() || right.empty())
    {
      result.clear();
      return result;
    }

    // ensure the isotope cluster has no gaps
    // (e.g. from Bromine there is only Bromine-79 & Bromine-81, so we need to insert Bromine-80 with zero probability)
    IsotopeDistribution::ContainerType left_l = fillGaps_(left);
    IsotopeDistribution::ContainerType right_l = fillGaps_(right);

    IsotopeDistribution::ContainerType::size_type r_max = left_l.size() + right_l.size() - 1;

    if ((IsotopeDistribution::ContainerType::size_type)max_isotope_ != 0 && r_max > (IsotopeDistribution::ContainerType::size_type)max_isotope_)
    {
      r_max = (IsotopeDistribution::ContainerType::size_type)max_isotope_;
    }

    // pre-fill result with masses
    result.resize(r_max);
    for (IsotopeDistribution::ContainerType::size_type i = 0; i != r_max; ++i)
    {
      result[i] = Peak1D(left_l[0].getMZ() + right_l[0].getMZ() + i, 0);
    }

    // fill result with probabilities
    // (we loop backwards because then the small products tend to come first, for better numerics)
    for (SignedSize i = left_l.size() - 1; i >= 0; --i)
    {
      for (SignedSize j = min<SignedSize>(r_max - i, right_l.size()) - 1; j >= 0; --j)
      {
        Peak1D& peak = result[i + j];
        Peak1D::IntensityType p_intensity = peak.getIntensity();
        peak.setIntensity( p_intensity + left_l[i].getIntensity() * right_l[j].getIntensity());
      }
    }
    return result;
  }

  IsotopeDistribution::ContainerType CoarseIsotopePatternGenerator::convolvePow_(const IsotopeDistribution::ContainerType& input, Size n) const
  {
    IsotopeDistribution::ContainerType result;
    if (input.empty())
    {
      return result;
    }
    // TODO: use FFT convolve?
    if (n == 1)
    {
      result = input; // Not needed copy
      return result;
    }

    Size log2n = 0;
    // modification by Chris to prevent infinite loop when n > 2^63
    if (n > (Size(1) << (std::numeric_limits<Size>::digits - 1)))
    {
      log2n = std::numeric_limits<Size>::digits;
    }
    else
    {
      // find binary logarithm of n
      for (; (Size(1) << log2n) < n; ++log2n)
      {
      }
    }

    IsotopeDistribution::ContainerType input_l = fillGaps_(input);

    // get started
    if (n & 1)
    {
      result = input_l;
    }
    else
    {
      result.clear();
      result.push_back(IsotopeDistribution::MassAbundance(0, 1.0));
    }


    // to avoid taking unnecessary squares, we check the loop condition
    // somewhere in the middle
    IsotopeDistribution::ContainerType convolution_power = convolveSquare_(input_l);
    for (Size i = 1;; ++i)
    {
      if (n & (Size(1) << i))
      {
        result = convolve(result, convolution_power);
      }
      // check the loop condition
      if (i >= log2n)
      {
        break;
      }
      // prepare next round
      convolution_power = convolveSquare_(convolution_power);
    }
    return result;
  }

  IsotopeDistribution::ContainerType CoarseIsotopePatternGenerator::convolveSquare_(const IsotopeDistribution::ContainerType& input) const
  {
    IsotopeDistribution::ContainerType result;
    IsotopeDistribution::ContainerType::size_type r_max = 2 * input.size() - 1;

    if ((IsotopeDistribution::ContainerType::size_type)max_isotope_ != 0 && (IsotopeDistribution::ContainerType::size_type)(max_isotope_ + 1) < r_max)
    {
      r_max = (IsotopeDistribution::ContainerType::size_type)(max_isotope_ + 1);
    }

    result.resize(r_max);
    for (IsotopeDistribution::ContainerType::size_type i = 0; i != r_max; ++i)
    {
      result[i] = Peak1D(2 * input[0].getMZ() + i, 0);
    }

    // we loop backwards because then the small products tend to come first
    // (for better numerics)
    for (SignedSize i = input.size() - 1; i >= 0; --i)
    {
      for (SignedSize j = min<SignedSize>(r_max - i, input.size()) - 1; j >= 0; --j)
      {
        result[i + j].setIntensity( result[i + j].getIntensity() + input[i].getIntensity() * input[j].getIntensity());
      }
    }

    return result;
  }

  IsotopeDistribution CoarseIsotopePatternGenerator::calcFragmentIsotopeDist_(const IsotopeDistribution::ContainerType& fragment_isotope_dist, const IsotopeDistribution::ContainerType& comp_fragment_isotope_dist, const std::set<UInt>& precursor_isotopes) const
  {

    IsotopeDistribution result;

    if (fragment_isotope_dist.empty() || comp_fragment_isotope_dist.empty())
    {
      result.clear();
      return result;
    }

    IsotopeDistribution::ContainerType::size_type r_max = fragment_isotope_dist.size();

    if ((IsotopeDistribution::ContainerType::size_type)max_isotope_ != 0 && r_max > (IsotopeDistribution::ContainerType::size_type)max_isotope_)
    {
      r_max = (IsotopeDistribution::ContainerType::size_type)max_isotope_;
    }

    // pre-fill result with masses
    result.resize(r_max);
    for (IsotopeDistribution::ContainerType::size_type i = 0; i != r_max; ++i)
    {
      result[i] = Peak1D(fragment_isotope_dist[0].getMZ() + i, 0);
    }

    // Example: Let the Precursor formula be C2, and assume precursors M0, M+1, and M+2 were isolated.
    // Let the fragment formula be C1, and therefore the complementary fragment formula is also C1
    //
    // let fi = fragment formula's isotope, pi = precursor formula's isotope, ci = complementary fragment formula's isotope
    // let P(fi=x) be the probability of the formula existing as isotope x in precursor form (i.e. random sample from the universe)
    //
    // We want to calculate the probability the fragment will be isotope x given that we isolated precursors M0,M+1,M+2
    //
    // P(fi=0|pi=0 or pi=1 or pi=2) = P(fi=0) * P(pi=0 or pi=1 or pi=2|fi=0) / P(pi=0 or pi=1 or pi=2)  // bayes' theorem
    //        = P(fi=0) * (P(pi=0|fi=0) + P(pi=1|fi=0) + P(pi=2|fi=0)) / (P(pi=0) + P(pi=1) + P(pi=2))  // mutually exclusive events
    //        = P(fi=0) * (P(ci=0) + P(ci=1) + P(ci=2)) / (P(pi=0) + P(pi=1) + P(pi=2))                 // The only way pi=x|fi=y, is if ci=x-y
    //        = P(fi=0) * (P(ci=0) + P(ci=1) + P(ci=2))                                                 // ignore normalization for now
    //          ^this is the form we're calculating in the code, which is technically P(fi=0 and (pi=0 or pi=1 or pi=2)) because we didn't normalize
    //        = 0.9893 * (0.9893 + 0.0107 + 0)
    //          Note: In this example, P(ci=2)=0 because the complementary fragment is just C and cannot exist with 2 extra neutrons
    //
    // P(fi=1|pi=0 or pi=1 or pi=2) = P(fi=1) * P(pi=0 or pi=1 or pi=2|fi=1) / P(pi=0 or pi=1 or pi=2)
    //        = P(fi=1) * (P(pi=0|fi=1) + P(pi=1|fi=1) + P(pi=2|fi=1)) / (P(pi=0) + P(pi=1) + P(pi=2))
    //        = P(fi=1) * (P(ci=-1) + P(ci=0) + P(ci=1)) / (P(pi=0) + P(pi=1) + P(pi=2))
    //          Note: P(ci<0)=0
    //        = P(fi=1) * (P(ci=0) + P(ci=1))
    //          ^this is the form we're calculating in the code
    //        = 0.0107 * (0.9893 + 0.0107)
    //
    // P(fi=2|pi=0 or pi=1 or pi=2) = P(fi=2) * P(pi=0 or pi=1 or pi=2|fi=2) / P(pi=0 or pi=1 or pi=2)
    //        = P(fi=2) * (P(pi=0|fi=2) + P(pi=1|fi=2) + P(pi=2|fi=2)) / (P(pi=0) + P(pi=1) + P(pi=2))
    //        = P(fi=2) * (P(ci=-2) + P(ci=-1) + P(ci=0)) / (P(pi=0) + P(pi=1) + P(pi=2))
    //        = P(fi=2) * P(ci=0)
    //          ^this is the form we're calculating in the code
    //        = 0 * (0.9893)
    //          Note: In this example, P(fi=2)=0 because the fragment is just C and cannot exist with 2 extra neutrons.
    //
    // normalization is needed to get true conditional probabilities if desired.
    //
    for (Size i = 0; i < fragment_isotope_dist.size(); ++i)
    {
      for (std::set<UInt>::const_iterator precursor_itr = precursor_isotopes.begin(); precursor_itr != precursor_isotopes.end(); ++precursor_itr)
      {
        if (*precursor_itr >= i &&
            (*precursor_itr-i) < comp_fragment_isotope_dist.size())
        {
          result[i].setIntensity( result[i].getIntensity() + comp_fragment_isotope_dist[*precursor_itr-i].getIntensity());
        }
      }
      result[i].setIntensity(result[i].getIntensity() * fragment_isotope_dist[i].getIntensity());
    }
    return result;

  }

  IsotopeDistribution::ContainerType CoarseIsotopePatternGenerator::fillGaps_(const IsotopeDistribution::ContainerType& id) const
  {
    if (id.empty()) return id;
    IsotopeDistribution::ContainerType id_gapless;
    Size mass = round(id.begin()->getMZ());
    Size massend = round((--id.end())->getMZ());
    id_gapless.resize(massend - mass + 1);

    Size mass_cnt = mass;
    for (auto& peak : id_gapless)
    {
      peak.setMZ(mass_cnt);
      mass_cnt++;
    }

    for (const auto& peak : id)
    {
      Size to_set = round(peak.getMZ());
      id_gapless[to_set-mass].setIntensity(peak.getIntensity());
    }

    return id_gapless;
  }

  IsotopeDistribution::ContainerType CoarseIsotopePatternGenerator::correctMass_(const IsotopeDistribution::ContainerType& input, const double mono_weight) const
  {
    IsotopeDistribution::ContainerType result(input.size());

    for (Size i = 0; i < input.size(); ++i)
    {
      // We assume that a coarse isotopic peak is mostly composed of carbon-13's
      // and therefore use the mass difference between carbon-13 and carbon-12
      // to determine the expected mass of a coarse isotopic peak.
      double mass = mono_weight + (i * Constants::C13C12_MASSDIFF_U);
      if (getRoundMasses())
      {
        mass = round(mass);
      }

      result[i] = Peak1D(mass, input[i].getIntensity() );
    }
<<<<<<< HEAD
}
=======

    return result;
  }
}
>>>>>>> c792811b
<|MERGE_RESOLUTION|>--- conflicted
+++ resolved
@@ -455,11 +455,7 @@
 
       result[i] = Peak1D(mass, input[i].getIntensity() );
     }
-<<<<<<< HEAD
-}
-=======
-
-    return result;
-  }
-}
->>>>>>> c792811b
+
+    return result;
+  }
+}