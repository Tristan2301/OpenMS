// --------------------------------------------------------------------------
//                   OpenMS -- Open-Source Mass Spectrometry
// --------------------------------------------------------------------------
// Copyright The OpenMS Team -- Eberhard Karls University Tuebingen,
// ETH Zurich, and Freie Universitaet Berlin 2002-2021.
//
// This software is released under a three-clause BSD license:
//  * Redistributions of source code must retain the above copyright
//    notice, this list of conditions and the following disclaimer.
//  * Redistributions in binary form must reproduce the above copyright
//    notice, this list of conditions and the following disclaimer in the
//    documentation and/or other materials provided with the distribution.
//  * Neither the name of any author or any participating institution
//    may be used to endorse or promote products derived from this software
//    without specific prior written permission.
// For a full list of authors, refer to the file AUTHORS.
// --------------------------------------------------------------------------
// THIS SOFTWARE IS PROVIDED BY THE COPYRIGHT HOLDERS AND CONTRIBUTORS "AS IS"
// AND ANY EXPRESS OR IMPLIED WARRANTIES, INCLUDING, BUT NOT LIMITED TO, THE
// IMPLIED WARRANTIES OF MERCHANTABILITY AND FITNESS FOR A PARTICULAR PURPOSE
// ARE DISCLAIMED. IN NO EVENT SHALL ANY OF THE AUTHORS OR THE CONTRIBUTING
// INSTITUTIONS BE LIABLE FOR ANY DIRECT, INDIRECT, INCIDENTAL, SPECIAL,
// EXEMPLARY, OR CONSEQUENTIAL DAMAGES (INCLUDING, BUT NOT LIMITED TO,
// PROCUREMENT OF SUBSTITUTE GOODS OR SERVICES; LOSS OF USE, DATA, OR PROFITS;
// OR BUSINESS INTERRUPTION) HOWEVER CAUSED AND ON ANY THEORY OF LIABILITY,
// WHETHER IN CONTRACT, STRICT LIABILITY, OR TORT (INCLUDING NEGLIGENCE OR
// OTHERWISE) ARISING IN ANY WAY OUT OF THE USE OF THIS SOFTWARE, EVEN IF
// ADVISED OF THE POSSIBILITY OF SUCH DAMAGE.
//
// --------------------------------------------------------------------------
// $Maintainer: Timo Sachsenberg $
// $Authors: Andreas Bertsch, Timo Sachsenberg, Chris Bielow, Jang Jang Jin‚$
// --------------------------------------------------------------------------
//
#include <OpenMS/CHEMISTRY/ElementDB.h>
#include <OpenMS/CHEMISTRY/Element.h>

#include <OpenMS/DATASTRUCTURES/Param.h>

#include <OpenMS/FORMAT/ParamXMLFile.h>

#include <OpenMS/SYSTEM/File.h>

#include <iostream>

using namespace std;

namespace OpenMS
{
  ElementDB::ElementDB()
  {
    storeElements_();
  }

  ElementDB::~ElementDB()
  {
    clear_();
  }

  const ElementDB* ElementDB::getInstance()
  {
    static ElementDB* db_ = new ElementDB;
    return db_;
  }

  const map<string, const Element*>& ElementDB::getNames() const
  {
    return names_;
  }

  const map<string, const Element*>& ElementDB::getSymbols() const
  {
    return symbols_;
  }

  const map<unsigned int, const Element*>& ElementDB::getAtomicNumbers() const
  {
    return atomic_numbers_;
  }

  const Element* ElementDB::getElement(const string& name) const
  {
    if (auto entry = names_.find(name); entry != names_.end())
    {
      return entry->second;
    }
    else
    {
      if (auto entry = symbols_.find(name); entry != symbols_.end())
      {
        return entry->second;
      }
    }
    return nullptr;
  }

  const Element* ElementDB::getElement(unsigned int atomic_number) const
  {
    if (auto entry = atomic_numbers_.find(atomic_number); entry != atomic_numbers_.end())
    {
      return entry->second;
    }
    return nullptr;
  }

  bool ElementDB::hasElement(const string& name) const
  {
    return (names_.count(name) == 1)|| (symbols_.count(name) == 1);
  }

  bool ElementDB::hasElement(unsigned int atomic_number) const
  {
    return atomic_numbers_.count(atomic_number) == 1;
  }

  double ElementDB::calculateAvgWeight_(const map<unsigned int, double>& abundance, const map<unsigned int, double>& mass)
  {
    double avg = 0;
    // calculate weighted average
    for (map<unsigned int, double>::const_iterator it = abundance.begin(); it != abundance.end(); ++it)
    {
      avg += mass.at(it->first) * abundance.at(it->first);
    }
    return avg;
  }

  double ElementDB::calculateMonoWeight_(const map<unsigned int, double>& mass)
  {
    double smallest_weight = 1e10;

    for (map<unsigned int, double>::const_iterator it = mass.begin(); it != mass.end(); ++it)
    {
      if (it->second < smallest_weight)
      {
        smallest_weight = it->second;
      }
    }

    return smallest_weight;
  }

  void ElementDB::storeElements_()
  {	
    map<unsigned int, double> hydrogen_abundance = {{1u, 0.999885}, {2u, 0.000115}, {3u, 0.0}};
    map<unsigned int, double> hydrogen_mass = {{1u, 1.0078250319}, {2u, 2.01410178}, {3u, 3.01604927}};
    buildElement_("Hydrogen", "H", 1u, hydrogen_abundance, hydrogen_mass);


    map<unsigned int, double> helium_abundance = {{3u, 1.34e-06}, {4u, 0.9999986599999999}};
    map<unsigned int, double> helium_mass = {{3u, 3.0160293191}, {4u, 4.00260325415}};
    buildElement_("Helium", "He", 2u, helium_abundance, helium_mass);


    map<unsigned int, double> lithium_abundance = {{6u, 0.0759}, {7u, 0.9240999999999999}};
    map<unsigned int, double> lithium_mass = {{6u, 6.015122}, {7u, 7.016004}};
    buildElement_("Lithium", "Li", 3u, lithium_abundance, lithium_mass);


    map<unsigned int, double> beryllium_abundance = {{9u, 1.0}};
    map<unsigned int, double> beryllium_mass = {{9u, 9.0121822}};
    buildElement_("Beryllium", "Be", 4u, beryllium_abundance, beryllium_mass);


    map<unsigned int, double> bor_abundance = {{10u, 0.19899999999999998}, {11u, 0.8009999999999999}};
    map<unsigned int, double> bor_mass = {{10u, 10.012937000000001}, {11u, 11.009304999999999}};
    buildElement_("Boron", "B", 5u, bor_abundance, bor_mass);


    map<unsigned int, double> carbon_abundance = {{12u, 0.9893000000000001}, {13u, 0.010700000000000001}};
    map<unsigned int, double> carbon_mass = {{12u, 12.0}, {13u, 13.003355000000001}};
    buildElement_("Carbon", "C", 6u, carbon_abundance, carbon_mass);


    map<unsigned int, double> nitrogen_abundance = {{14u, 0.9963200000000001}, {15u, 0.00368}};
    map<unsigned int, double> nitrogen_mass = {{14u, 14.003074}, {15u, 15.000109}};
    buildElement_("Nitrogen", "N", 7u, nitrogen_abundance, nitrogen_mass);


    map<unsigned int, double> oxygen_abundance = {{16u, 0.9975700000000001}, {17u, 0.00037999999999999997}, {18u, 0.0020499999999999997}};
    map<unsigned int, double> oxygen_mass = {{16u, 15.994915000000001}, {17u, 16.999132}, {18u, 17.999168999999998}};
    buildElement_("Oxygen", "O", 8u, oxygen_abundance, oxygen_mass);


    map<unsigned int, double> fluorine_abundance = {{19u, 1.0}};
    map<unsigned int, double> fluorine_mass = {{19u, 18.99840322}};
    buildElement_("Fluorine", "F", 9u, fluorine_abundance, fluorine_mass);


<<<<<<< HEAD
    map<unsigned int, double> neon_abundance = {{20u, 0.9048},  {21u, 0.0027}, {22u, 0.0925}};
    map<unsigned int, double> neon_mass = {{20u,  19.99244018}, {21u, 20.9938467}, {22u, 21.9913851}};
    buildElement_("Neon", "Ne", 10u, neon_abundance, neon_mass);


=======
>>>>>>> fe62fff2
    map<unsigned int, double> sodium_abundance = {{23u, 1.0}};
    map<unsigned int, double> sodium_mass = {{23u, 22.989769280899999}};
    buildElement_("Sodium", "Na", 11u, sodium_abundance, sodium_mass);


    map<unsigned int, double> magnesium_abundance = {{24u, 0.7898999999999999}, {25u, 0.1}, {26u, 0.1101}};
    map<unsigned int, double> magnesium_mass = {{24u, 23.985042}, {25u, 24.985837}, {26u, 25.982593000000001}};
    buildElement_("Magnesium", "Mg", 12u, magnesium_abundance, magnesium_mass);


    map<unsigned int, double> aluminium_abundance = {{27u, 1.0}};
    map<unsigned int, double> aluminium_mass = {{27u, 26.981538629999999}};
    buildElement_("Aluminium", "Al", 13u, aluminium_abundance, aluminium_mass);


    map<unsigned int, double> silicon_abundance = {{28u, 0.9220999999999999}, {29u, 0.0467}, {30u, 0.031}};
    map<unsigned int, double> silicon_mass = {{28u, 27.976926532499999}, {29u, 28.9764947}, {30u, 29.973770170000002}};
    buildElement_("Silicon", "Si", 14u, silicon_abundance, silicon_mass);


    map<unsigned int, double> phosphorus_abundance = {{31u, 1.0}};
    map<unsigned int, double> phosphorus_mass = {{31u, 30.973761490000001}};
    buildElement_("Phosphorus", "P", 15u, phosphorus_abundance, phosphorus_mass);


    map<unsigned int, double> sulfur_abundance = {{32u, 0.9493}, {33u, 0.0076}, {34u, 0.0429}, {36u, 0.0002}};
    map<unsigned int, double> sulfur_mass = {{32u, 31.972070729999999}, {33u, 32.971457999999998}, {34u, 33.967866999999998}, {36u, 35.967081}};
    buildElement_("Sulfur", "S", 16u, sulfur_abundance, sulfur_mass);


    map<unsigned int, double> chlorine_abundance = {{35u, 0.7576}, {37u, 0.24239999999999998}};
    map<unsigned int, double> chlorine_mass = {{35u, 34.968852679999998}, {37u, 36.965902589999999}};
    buildElement_("Chlorine", "Cl", 17u, chlorine_abundance, chlorine_mass);


    map<unsigned int, double> argon_abundance = {{36u, 0.003336}, {38u, 0.000629}, {40u, 0.996035}};
    map<unsigned int, double> argon_mass = {{36u, 35.967545106000003}, {38u, 37.9627324}, {40u, 39.9623831225}};
    buildElement_("Argon", "Ar", 18u, argon_abundance, argon_mass);


    map<unsigned int, double> potassium_abundance = {{39u, 0.932581}, {40u, 0.000117}, {41u, 0.067302}};
    map<unsigned int, double> potassium_mass = {{39u, 38.963706680000001}, {40u, 39.963998480000001}, {41u, 40.961825760000004}};
    buildElement_("Potassium", "K", 19u, potassium_abundance, potassium_mass);


    map<unsigned int, double> calcium_abundance = {{40u, 0.96941}, {42u, 0.00647}, {43u, 0.00135}, {44u, 0.02086}, {46u, 4e-05}, {48u, 0.00187}};
    map<unsigned int, double> calcium_mass = {{40u, 39.962590980000002}, {42u, 41.958618010000002}, {43u, 42.958766599999997}, {44u, 43.955481800000001}, {46u, 45.953692599999997}, {48u, 47.952534}};
    buildElement_("Calcium", "Ca", 20u, calcium_abundance, calcium_mass);


    map<unsigned int, double> scandium_abundance = {{45u, 1.0}};
    map<unsigned int, double> scandium_mass = {{45u, 44.955910000000003}};
    buildElement_("Scandium", "Sc", 21u, scandium_abundance, scandium_mass);


    map<unsigned int, double> titanium_abundance = {{46u, 0.0825}, {47u, 0.07440000000000001}, {48u, 0.7372}, {49u, 0.0541}, {50u, 0.0518}};
    map<unsigned int, double> titanium_mass = {{46u, 45.952631599999997}, {47u, 46.951763100000001}, {48u, 47.947946299999998}, {49u, 48.947870000000002}, {50u, 49.944791199999997}};
    buildElement_("Titanium", "Ti", 22u, titanium_abundance, titanium_mass);


    map<unsigned int, double> vanadium_abundance = {{50u, 0.0025}, {51u, 0.9975}};
    map<unsigned int, double> vanadium_mass = {{50u, 49.947158500000001}, {51u, 50.943959499999998}};
    buildElement_("Vanadium", "V", 23u, vanadium_abundance, vanadium_mass);


    map<unsigned int, double> chromium_abundance = {{50u, 0.043449999999999996}, {52u, 0.83789}, {53u, 0.09501}, {54u, 0.02365}};
    map<unsigned int, double> chromium_mass = {{50u, 49.946044200000003}, {52u, 51.940507500000003}, {53u, 52.940649399999998}, {54u, 53.938880400000002}};
    buildElement_("Chromium", "Cr", 24u, chromium_abundance, chromium_mass);


    map<unsigned int, double> manganese_abundance = {{55u, 1.0}};
    map<unsigned int, double> manganese_mass = {{55u, 54.938049999999997}};
    buildElement_("Manganese", "Mn", 25u, manganese_abundance, manganese_mass);


    map<unsigned int, double> ferrum_abundance = {{54u, 0.058449999999999995}, {56u, 0.91754}, {57u, 0.021191}, {58u, 0.002819}};
    map<unsigned int, double> ferrum_mass = {{54u, 53.939610500000001}, {56u, 55.934937499999997}, {57u, 56.935394000000002}, {58u, 57.933275600000002}};
    buildElement_("Ferrum", "Fe", 26u, ferrum_abundance, ferrum_mass);


    map<unsigned int, double> cobalt_abundance = {{59u, 1.0}};
    map<unsigned int, double> cobalt_mass = {{59u, 58.933194999999998}};
    buildElement_("Cobalt", "Co", 27u, cobalt_abundance, cobalt_mass);


    map<unsigned int, double> nickel_abundance = {{58u, 0.680169}, {60u, 0.262231}, {61u, 0.011399}, {62u, 0.036345}, {64u, 0.009256}};
    map<unsigned int, double> nickel_mass = {{58u, 57.935347999999998}, {60u, 59.930790999999999}, {61u, 60.931060000000002}, {62u, 61.928348999999997}, {64u, 63.927970000000002}};
    buildElement_("Nickel", "Ni", 28u, nickel_abundance, nickel_mass);


    map<unsigned int, double> copper_abundance = {{63u, 0.6917}, {65u, 0.30829999999999996}};
    map<unsigned int, double> copper_mass = {{63u, 62.929600999999998}, {65u, 64.927794000000006}};
    buildElement_("Copper", "Cu", 29u, copper_abundance, copper_mass);


    map<unsigned int, double> zinc_abundance = {{64u, 0.4863}, {66u, 0.27899999999999997}, {67u, 0.040999999999999995}, {68u, 0.1875}, {70u, 0.0062}};
    map<unsigned int, double> zinc_mass = {{64u, 63.929147}, {66u, 65.926036999999994}, {67u, 66.927131000000003}, {68u, 67.924847999999997}, {70u, 69.925325000000001}};
    buildElement_("Zinc", "Zn", 30u, zinc_abundance, zinc_mass);


    map<unsigned int, double> gallium_abundance = {{69u, 0.60108}, {71u, 0.39892000000000005}};
    map<unsigned int, double> gallium_mass = {{69u, 68.925573600000007}, {71u, 70.924701299999995}};
    buildElement_("Gallium", "Ga", 31u, gallium_abundance, gallium_mass);


    map<unsigned int, double> germanium_abundance = {{70u, 0.20379999999999998}, {72u, 0.2731}, {73u, 0.0776}, {74u, 0.36719999999999997}, {76u, 0.0776}};
    map<unsigned int, double> germanium_mass = {{70u, 69.924247399999999}, {72u, 71.922075800000002}, {73u, 72.9234589}, {74u, 73.921177799999995}, {76u, 75.921401}};
    buildElement_("Germanium", "Ge", 32u, germanium_abundance, germanium_mass);


    map<unsigned int, double> arsenic_abundance = {{75u, 1.0}};
    map<unsigned int, double> arsenic_mass = {{75u, 74.921596500000007}};
    buildElement_("Arsenic", "As", 33u, arsenic_abundance, arsenic_mass);


    map<unsigned int, double> selenium_abundance = {{74u, 0.00889}, {76u, 0.09366}, {77u, 0.07635}, {78u, 0.23772}, {80u, 0.49607}, {82u, 0.08731}};
    map<unsigned int, double> selenium_mass = {{74u, 73.922476399999994}, {76u, 75.919213600000006}, {77u, 76.919914000000006}, {78u, 77.917309099999997}, {80u, 79.916521299999999}, {82u, 81.916699399999999}};
    buildElement_("Selenium", "Se", 34u, selenium_abundance, selenium_mass);


    map<unsigned int, double> bromine_abundance = {{79u, 0.5069}, {81u, 0.49310000000000004}};
    map<unsigned int, double> bromine_mass = {{79u, 78.918337100000002}, {81u, 80.916290599999996}};
    buildElement_("Bromine", "Br", 35u, bromine_abundance, bromine_mass);


    map<unsigned int, double> krypton_abundance = {{78u, 0.0034999999999999996}, {80u, 0.0225}, {82u, 0.11599999999999999}, {83u, 0.115}, {84u, 0.57}, {86u, 0.17300000000000001}};
    map<unsigned int, double> krypton_mass = {{78u, 77.920400000000001}, {80u, 79.916380000000004}, {82u, 81.913482000000002}, {83u, 82.914135000000002}, {84u, 83.911507}, {86u, 85.910616000000005}};
    buildElement_("Krypton", "Kr", 36u, krypton_abundance, krypton_mass);


    map<unsigned int, double> rubidium_abundance = {{85u, 0.7217}};
    map<unsigned int, double> rubidium_mass = {{85u, 84.911789737999996}};
    buildElement_("Rubidium", "Rb", 37u, rubidium_abundance, rubidium_mass);


    map<unsigned int, double> strontium_abundance = {{84u, 0.005600000000000001}, {86u, 0.0986}, {87u, 0.07}, {88u, 0.8258}};
    map<unsigned int, double> strontium_mass = {{84u, 83.913425000000004}, {86u, 85.909260730900002}, {87u, 86.908877497000006}, {88u, 87.905612257100003}};
    buildElement_("Strontium", "Sr", 38u, strontium_abundance, strontium_mass);


    map<unsigned int, double> yttrium_abundance = {{89u, 1.0}};
    map<unsigned int, double> yttrium_mass = {{89u, 88.905850000000001}};
    buildElement_("Yttrium", "Y", 39u, yttrium_abundance, yttrium_mass);


    map<unsigned int, double> zirconium_abundance = {{90u, 0.5145000000000001}, {91u, 0.11220000000000001}, {92u, 0.17149999999999999}, {94u, 0.17379999999999998}, {96u, 0.0280}};
    map<unsigned int, double> zirconium_mass = {{90u, 89.9047044}, {91u, 90.905645800000002}, {92u, 91.905040799999995}, {94u, 93.906315199999995}, {96u, 95.9082776}};
    buildElement_("Zirconium", "Zr", 40u, zirconium_abundance, zirconium_mass);


    map<unsigned int, double> nibium_abundance = {{93u, 1.0}};
    map<unsigned int, double> nibium_mass = {{93u, 92.906378099999998}};
    buildElement_("Nibium", "Nb", 41u, nibium_abundance, nibium_mass);


    map<unsigned int, double> molybdenum_abundance = {{92u, 0.1484}, {94u, 0.0925}, {95u, 0.1592}, {96u, 0.1668}, {97u, 0.0955}, {98u, 0.2413}, {100u, 0.09630000000000001}};
    map<unsigned int, double> molybdenum_mass = {{92u, 91.906809999999993}, {94u, 93.905088000000006}, {95u, 94.905840999999995}, {96u, 95.904679000000002}, {97u, 96.906020999999996}, {98u, 97.905407999999994}, {100u, 99.907477}};
    buildElement_("Molybdenum", "Mo", 42u, molybdenum_abundance, molybdenum_mass);


    map<unsigned int, double> technitium_abundance = {{97u, 0.0}, {98u, 0.0}, {99u, 0.0}};
    map<unsigned int, double> technitium_mass = {{97u, 96.906363999999996}, {98u, 97.907214999999994}, {99u, 98.906254000000004}};
    buildElement_("Technitium", "Tc", 43u, technitium_abundance, technitium_mass);


    map<unsigned int, double> ruthenium_abundance = {{96u, 0.0554}, {98u, 0.0187}, {99u, 0.1276}, {100u, 0.126}, {101u, 0.17059999999999997}, {102u, 0.3155}, {104u, 0.1862}};
    map<unsigned int, double> ruthenium_mass = {{96u, 95.907597999999993}, {98u, 97.905287000000001}, {99u, 98.9059393}, {100u, 99.904219499999996}, {101u, 100.905582100000004}, {102u, 101.904349300000007}, {104u, 103.905433000000002}};
    buildElement_("Ruthenium", "Ru", 44u, ruthenium_abundance, ruthenium_mass);


    map<unsigned int, double> rhodium_abundance = {{103u, 1.0}};
    map<unsigned int, double> rhodium_mass = {{103u, 102.905500000000004}};
    buildElement_("Rhodium", "Rh", 45u, rhodium_abundance, rhodium_mass);


    map<unsigned int, double> palladium_abundance = {{102u, 0.0102}, {104u, 0.1114}, {105u, 0.22329999999999997}, {106u, 0.2733}, {108u, 0.2646}, {110u, 0.11720000000000001}};
    map<unsigned int, double> palladium_mass = {{102u, 101.905608999999998}, {104u, 103.904036000000005}, {105u, 104.905085}, {106u, 105.903486000000001}, {108u, 107.903891999999999}, {110u, 109.905152999999999}};
    buildElement_("Palladium", "Pd", 46u, palladium_abundance, palladium_mass);


    map<unsigned int, double> silver_abundance = {{107u, 0.51839}, {109u, 0.48161000000000004}};
    map<unsigned int, double> silver_mass = {{107u, 106.905092999999994}, {109u, 108.904756000000006}};
    buildElement_("Silver", "Ag", 47u, silver_abundance, silver_mass);


    map<unsigned int, double> cadmium_abundance = {{106u, 0.0125}, {108u, 0.0089}, {110u, 0.1249}, {111u, 0.128}, {112u, 0.2413}, {113u, 0.1222}, {114u, 0.2873}, {116u, 0.07490000000000001}};
    map<unsigned int, double> cadmium_mass = {{106u, 105.906458000000001}, {108u, 107.904184000000001}, {110u, 109.903002099999995}, {111u, 110.904178099999996}, {112u, 111.902757800000003}, {113u, 112.904401699999994}, {114u, 113.903358499999996}, {116u, 115.904756000000006}};
    buildElement_("Cadmium", "Cd", 48u, cadmium_abundance, cadmium_mass);


    map<unsigned int, double> indium_abundance = {{113u, 0.0429}, {115u, 0.9571}};
    map<unsigned int, double> indium_mass = {{113u, 112.904060000000001}, {115u, 114.903878000000006}};
    buildElement_("Indium", "In", 49u, indium_abundance, indium_mass);


    map<unsigned int, double> tin_abundance = {{112u, 0.0097}, {114u, 0.0066}, {115u, 0.0034000000000000002}, {116u, 0.1454}, {117u, 0.0768}, {118u, 0.2422}, {119u, 0.0859}, {120u, 0.3258}, {122u, 0.0463}, {124u, 0.0579}};
    map<unsigned int, double> tin_mass = {{112u, 111.904818000000006}, {114u, 113.902777900000004}, {115u, 114.903341999999995}, {116u, 115.901741000000001}, {117u, 116.902951999999999}, {118u, 117.901602999999994}, {119u, 118.903307999999996}, {120u, 119.902194699999996}, {122u, 121.903439000000006}, {124u, 123.905273899999997}};
    buildElement_("Tin", "Sn", 50u, tin_abundance, tin_mass);


    map<unsigned int, double> antimony_abundance = {{121u, 0.5721}, {123u, 0.4279}};
    map<unsigned int, double> antimony_mass = {{121u, 120.903815699999996}, {123u, 122.904213999999996}};
    buildElement_("Antimony", "Sb", 51u, antimony_abundance, antimony_mass);

<<<<<<< HEAD
=======
    
>>>>>>> fe62fff2
    map<unsigned int, double> tellurium_abundance = {{120u, 0.0009}, {122u, 0.0255}, {124u, 0.047400000000000005}, {125u, 0.0707}, {126u, 0.1884}, {128u, 0.31739999999999996}, {130u, 0.3408}};
    map<unsigned int, double> tellurium_mass = {{120u, 119.904020000000003}, {122u, 121.9030439}, {124u, 123.902817900000002}, {125u, 124.904430700000006}, {126u, 125.903311700000003}, {128u, 127.904463100000001}, {130u, 129.906224400000014}};
    buildElement_("Tellurium", "Te", 52u, tellurium_abundance, tellurium_mass);


    map<unsigned int, double> iodine_abundance = {{127u, 1.0}};
    map<unsigned int, double> iodine_mass = {{127u, 126.904472999999996}};
    buildElement_("Iodine", "I", 53u, iodine_abundance, iodine_mass);


    map<unsigned int, double> xenon_abundance = {{128u, 0.0191}, {129u, 0.264}, {130u, 0.040999999999999995}, {131u, 0.212}, {132u, 0.26899999999999996}, {134u, 0.10400000000000001}, {136u, 0.08900000000000001}};
    map<unsigned int, double> xenon_mass = {{128u, 127.903531000000001}, {129u, 128.904779999999988}, {130u, 129.903509000000014}, {131u, 130.90507199999999}, {132u, 131.904144000000002}, {134u, 133.905394999999999}, {136u, 135.90721400000001}};
    buildElement_("Xenon", "Xe", 54u, xenon_abundance, xenon_mass);


    map<unsigned int, double> caesium_abundance = {{133u, 1.0}};
    map<unsigned int, double> caesium_mass = {{133u, 132.905451932999995}};
    buildElement_("Caesium", "Cs", 55u, caesium_abundance, caesium_mass);


    map<unsigned int, double> barium_abundance = {{132u, 0.00101}, {134u, 0.024169999999999997}, {135u, 0.06591999999999999}, {136u, 0.07854}, {137u, 0.11231999999999999}, {138u, 0.71698}};
    map<unsigned int, double> barium_mass = {{132u, 131.9050613}, {134u, 133.904508399999997}, {135u, 134.905688599999991}, {136u, 135.904575899999998}, {137u, 136.905827399999993}, {138u, 137.905247199999991}};
    buildElement_("Barium", "Ba", 56u, barium_abundance, barium_mass);


    map<unsigned int, double> lanthanum_abundance = {{138u, 0.00089}, {139u, 0.99911}};
    map<unsigned int, double> lanthanum_mass = {{138u, 137.907112000000012}, {139u, 138.906353300000006}};
    buildElement_("Lanthanum", "La", 57u, lanthanum_abundance, lanthanum_mass);


    map<unsigned int, double> cerium_abundance = {{136u, 0.00185}, {138u, 0.00251}, {140u, 0.8845000000000001}, {142u, 0.11114}};
    map<unsigned int, double> cerium_mass = {{136u, 135.907172000000003}, {138u, 137.905991}, {140u, 139.905438699999991}, {142u, 141.909244000000001}};
    buildElement_("Cerium", "Ce", 58u, cerium_abundance, cerium_mass);


    map<unsigned int, double> praseodymium_abundance = {{141u, 1.0}};
    map<unsigned int, double> praseodymium_mass = {{141u, 140.907646999999997}};
    buildElement_("Praseodymium", "Pr", 59u, praseodymium_abundance, praseodymium_mass);


    map<unsigned int, double> neodymium_abundance = {{142u, 0.272}, {143u, 0.122}, {144u, 0.23800000000000002}, {145u, 0.083}, {146u, 0.172}, {148u, 0.057999999999999996}, {150u, 0.055999999999999994}};
    map<unsigned int, double> neodymium_mass = {{142u, 141.907723299999987}, {143u, 142.909814299999994}, {144u, 143.910087299999987}, {145u, 144.912573600000002}, {146u, 145.913116900000006}, {148u, 147.916892999999988}, {150u, 149.920891000000012}};
    buildElement_("Neodymium", "Nd", 60u, neodymium_abundance, neodymium_mass);


    map<unsigned int, double> samarium_abundance = {{144u, 0.0308}, {147u, 0.15}, {148u, 0.1125}, {149u, 0.1382}, {150u, 0.0737}, {152u, 0.26739999999999997}, {154u, 0.2274}};
    map<unsigned int, double> samarium_mass = {{144u, 143.911999000000009}, {147u, 146.9148979}, {148u, 147.914822700000002}, {149u, 148.917184700000007}, {150u, 149.917275499999988}, {152u, 151.919732399999987}, {154u, 153.92220929999999}};
    buildElement_("Samarium", "Sm", 62u, samarium_abundance, samarium_mass);


<<<<<<< HEAD
    map<unsigned int, double> europium_abundance = {{151u, 0.4781}, {153u, 0.5219}};
    map<unsigned int, double> europium_mass = {{151u, 150.919857}, {153u, 152.921237}};
    buildElement_("Europium", "Eu", 63u, europium_abundance, europium_mass);

=======
>>>>>>> fe62fff2
    map<unsigned int, double> gadolinium_abundance = {{152u, 0.002}, {154u, 0.0218}, {155u, 0.14800000000000002}, {156u, 0.2047}, {157u, 0.1565}, {158u, 0.2484}, {160u, 0.2186}};
    map<unsigned int, double> gadolinium_mass = {{152u, 151.919791000000004}, {154u, 153.920865600000013}, {155u, 154.92262199999999}, {156u, 155.922122699999989}, {157u, 156.923960099999988}, {158u, 157.924103900000006}, {160u, 159.927054099999992}};
    buildElement_("Gadolinium", "Gd", 64u, gadolinium_abundance, gadolinium_mass);


    map<unsigned int, double> terbium_abundance = {{159u, 1.0}};
    map<unsigned int, double> terbium_mass = {{159u, 158.925354}};
    buildElement_("Terbium", "Tb", 65u, terbium_abundance, terbium_mass);


    map<unsigned int, double> dysprosium_abundance = {{156u, 0.00056}, {158u, 0.00095}, {160u, 0.02329}, {161u, 0.18889}, {162u, 0.25475}, {163u, 0.24896}, {164u, 0.28260}};
    map<unsigned int, double> dysprosium_mass = {{156u, 155.924284}, {158u, 157.92441}, {160u,  159.925203}, {161u, 160.926939}, {162u, 161.926804}, {163u, 162.928737}, {164u,  163.929181}};
    buildElement_("Dysprosium", "Dy", 66u, dysprosium_abundance, dysprosium_mass);


    map<unsigned int, double> holmium_abundance = {{165u, 1.0}};
    map<unsigned int, double> holmium_mass = {{165u,  164.930328}};
    buildElement_("Holmium", "Ho", 67u, holmium_abundance, holmium_mass);


    map<unsigned int, double> erbium_abundance = {{162u, 0.00056}, {164u, 0.01601}, {166u, 0.33503}, {167u, 0.22869}, {168u, 0.26978}, {170u, 0.14910}};
    map<unsigned int, double> erbium_mass = {{162u, 161.928787}, {164u, 163.929207}, {166u, 165.930299}, {167u, 166.932054}, {168u, 167.932376}, {170u, 169.93547}};
    buildElement_("Erbium", "Er", 68u, erbium_abundance, erbium_mass);


    map<unsigned int, double> thulium_abundance = {{169u, 1.0}};
    map<unsigned int, double> thulium_mass = {{169u,  168.934218}};
    buildElement_("Thulium", "Tm", 69u, thulium_abundance, thulium_mass);


    map<unsigned int, double> ytterbium_abundance = {{168u, 0.00126}, {170u, 0.03023}, {171u, 0.14216}, {172u, 0.21754}, {173u, 0.16098}, {174u, 0.31896}, {176u, 0.12887}};
    map<unsigned int, double> ytterbium_mass = {{168u,  167.933889}, {170u, 169.93476725}, {171u, 170.93633152}, {172u, 171.93638666}, {173u, 172.93821622}, {174u, 173.93886755}, {176u, 175.9425747}};
    buildElement_("Ytterbium", "Yb", 70u, ytterbium_abundance, ytterbium_mass);


    map<unsigned int, double> lutetium_abundance = {{175u,  0.97401}, {176u, 0.02599}};
    map<unsigned int, double> lutetium_mass = {{175u, 174.940777}, {176u, 175.942692}};
    buildElement_("Lutetium", "Lu", 71u, lutetium_abundance, lutetium_mass);


    map<unsigned int, double> hafnium_abundance = {{176u, 0.0526}, {177u, 0.18600000000000003}, {178u, 0.2728}, {179u, 0.1362}, {180u, 0.3508}};
    map<unsigned int, double> hafnium_mass = {{176u, 175.941408599999988}, {177u, 176.943220700000012}, {178u, 177.943698799999993}, {179u, 178.945816100000002}, {180u, 179.946550000000002}};
    buildElement_("Hafnium", "Hf", 72u, hafnium_abundance, hafnium_mass);


    map<unsigned int, double> tantalum_abundance = {{181u, 1.0}};
    map<unsigned int, double> tantalum_mass = {{181u, 180.947995800000001}};
    buildElement_("Tantalum", "Ta", 73u, tantalum_abundance, tantalum_mass);


    map<unsigned int, double> tungsten_abundance = {{180u, 0.0012}, {182u, 0.265}, {183u, 0.1431}, {184u, 0.3064}, {186u, 0.2843}};
    map<unsigned int, double> tungsten_mass = {{180u, 179.946704000000011}, {182u, 181.948204199999992}, {183u, 182.950222999999994}, {184u, 183.950930999999997}, {186u, 185.954364099999992}};
    buildElement_("Tungsten", "W", 74u, tungsten_abundance, tungsten_mass);


    map<unsigned int, double> rhenium_abundance = {{185u, 0.374}, {187u, 0.626}};
    map<unsigned int, double> rhenium_mass = {{185u, 184.952955000000003}, {187u, 186.95575310000001}};
    buildElement_("Rhenium", "Re", 75u, rhenium_abundance, rhenium_mass);


    map<unsigned int, double> platinum_abundance = {{192u, 0.00782}, {194u, 0.32966999999999996}, {195u, 0.33832}, {196u, 0.25242000000000003}, {198u, 0.07163}};
    map<unsigned int, double> platinum_mass = {{192u, 191.961038000000002}, {194u, 193.962680299999988}, {195u, 194.964791100000014}, {196u, 195.964951500000012}, {198u, 197.967893000000004}};
    buildElement_("Platinum", "Pt", 78u, platinum_abundance, platinum_mass);


    map<unsigned int, double> gold_abundance = {{197u, 1.0}};
    map<unsigned int, double> gold_mass = {{197u, 196.96655100000001}};
    buildElement_("Gold", "Au", 79u, gold_abundance, gold_mass);


    map<unsigned int, double> mercury_abundance = {{196u, 0.0015}, {198u, 0.09970000000000001}, {199u, 0.16870000000000002}, {200u, 0.231}, {201u, 0.1318}, {202u, 0.2986}, {204u, 0.0687}};
    map<unsigned int, double> mercury_mass = {{196u, 195.965833000000004}, {198u, 197.966768999999999}, {199u, 198.968279899999999}, {200u, 199.968325999999991}, {201u, 200.970302299999986}, {202u, 201.970642999999996}, {204u, 203.973493899999994}};
    buildElement_("Mercury", "Hg", 80u, mercury_abundance, mercury_mass);


    map<unsigned int, double> thallium_abundance = {{203u, 0.2952}, {205u, 0.7048000000000001}};
    map<unsigned int, double> thallium_mass = {{203u, 202.972344200000009}, {205u, 204.97442749999999}};
    buildElement_("Thallium", "Tl", 81u, thallium_abundance, thallium_mass);


    map<unsigned int, double> lead_abundance = {{204u, 0.013999999999999999}, {206u, 0.24100000000000002}, {207u, 0.221}, {208u, 0.524}};
    map<unsigned int, double> lead_mass = {{204u, 203.973043600000011}, {206u, 205.974465299999991}, {207u, 206.975896900000009}, {208u, 207.976653800000008}};
    buildElement_("Lead", "Pb", 82u, lead_abundance, lead_mass);


    map<unsigned int, double> bismuth_abundance = {{209u, 1.0}};
    map<unsigned int, double> bismuth_mass = {{209u, 208.980398699999995}};
    buildElement_("Bismuth", "Bi", 83u, bismuth_abundance, bismuth_mass);


    map<unsigned int, double> thorium_abundance = {{230u, 0.0002}, {232u, 0.9998}};
    map<unsigned int, double> thorium_mass = {{230u, 230.033133800000002}, {232u, 232.038055299999996}};
    buildElement_("Thorium", "Th", 90u, thorium_abundance, thorium_mass);


<<<<<<< HEAD
    map<unsigned int, double> protactinium_abundance = {{231u, 1.0}};
    map<unsigned int, double> protactinium_mass = {{231u, 231.03588}};
    buildElement_("Protactinium", "Pa", 91u, protactinium_abundance, protactinium_mass);


    map<unsigned int, double> uranium_abundance = {{234u,  0.000054}, {235u, 0.007204}, {238u, 0.992742}};
    map<unsigned int, double> uranium_mass = {{234u,  234.040950}, {235u,  235.043928}, {238u,   238.05079}};
    buildElement_("Uranium", "U", 92u, uranium_abundance, uranium_mass);
=======
>>>>>>> fe62fff2
  }

  void ElementDB::buildElement_(const string& name, const string& symbol, const unsigned int an, const map<unsigned int, double>& abundance, const map<unsigned int, double>& mass)
  {
    IsotopeDistribution isotopes = parseIsotopeDistribution_(abundance, mass);
    double avg_weight = calculateAvgWeight_(abundance, mass);
    double mono_weight = calculateMonoWeight_(mass);

    Element* e = new Element(name, symbol, an, avg_weight, mono_weight, isotopes);
    addElementToMaps_(name, symbol, an, e);
    storeIsotopes_(name, symbol, an, mass, isotopes);
  }

  void ElementDB::addElementToMaps_(const string& name, const string& symbol, const unsigned int an, const Element* e)
  {
    names_[name] = e;
    symbols_[symbol] = e;
    atomic_numbers_[an] = e;
  }

  void ElementDB::storeIsotopes_(const string& name, const string& symbol, const unsigned int an, const map<unsigned int, double>& mass, const IsotopeDistribution& isotopes)
  {
    for (const auto& isotope : isotopes)
    {
      double atomic_mass = isotope.getMZ();
      unsigned int mass_number = round(atomic_mass);
      string iso_name = "(" + std::to_string(mass_number) + ")" + name;
      string iso_symbol = "(" + std::to_string(mass_number) + ")" + symbol;

      // set avg and mono to same value for isotopes (old hack...)
      double iso_avg_weight = mass.at(mass_number);
      double iso_mono_weight = iso_avg_weight;
      IsotopeDistribution iso_isotopes;
      IsotopeDistribution::ContainerType iso_container;
      iso_container.push_back(Peak1D(atomic_mass, 1.0));
      iso_isotopes.set(iso_container);  

      Element* iso_e = new Element(iso_name, iso_symbol, an, iso_avg_weight, iso_mono_weight, iso_isotopes);
      names_[iso_name] = iso_e;
      symbols_[iso_symbol] = iso_e;
    } 
  }

  IsotopeDistribution ElementDB::parseIsotopeDistribution_(const map<unsigned int, double>& abundance, const map<unsigned int, double>& mass)
  {
    IsotopeDistribution::ContainerType dist;
    
    for (map<unsigned int, double>::const_iterator it = abundance.begin(); it != abundance.end(); ++it)
    { 
      dist.push_back(Peak1D(mass.at(it->first) , abundance.at(it->first)));
    }

    IsotopeDistribution iso_dist;
    iso_dist.set(dist);
    
    return iso_dist;
  }

  void ElementDB::clear_()
  {
    // names_ has the union of all Element*, deleting this is sufficient to avoid mem leaks
    for (auto it = names_.begin(); it != names_.end(); ++it)
    {
      delete it->second;
    }
    names_.clear();
    symbols_.clear();
    atomic_numbers_.clear();
  }

} // namespace OpenMS<|MERGE_RESOLUTION|>--- conflicted
+++ resolved
@@ -186,14 +186,11 @@
     buildElement_("Fluorine", "F", 9u, fluorine_abundance, fluorine_mass);
 
 
-<<<<<<< HEAD
     map<unsigned int, double> neon_abundance = {{20u, 0.9048},  {21u, 0.0027}, {22u, 0.0925}};
     map<unsigned int, double> neon_mass = {{20u,  19.99244018}, {21u, 20.9938467}, {22u, 21.9913851}};
     buildElement_("Neon", "Ne", 10u, neon_abundance, neon_mass);
 
-
-=======
->>>>>>> fe62fff2
+    
     map<unsigned int, double> sodium_abundance = {{23u, 1.0}};
     map<unsigned int, double> sodium_mass = {{23u, 22.989769280899999}};
     buildElement_("Sodium", "Na", 11u, sodium_abundance, sodium_mass);
@@ -398,10 +395,7 @@
     map<unsigned int, double> antimony_mass = {{121u, 120.903815699999996}, {123u, 122.904213999999996}};
     buildElement_("Antimony", "Sb", 51u, antimony_abundance, antimony_mass);
 
-<<<<<<< HEAD
-=======
     
->>>>>>> fe62fff2
     map<unsigned int, double> tellurium_abundance = {{120u, 0.0009}, {122u, 0.0255}, {124u, 0.047400000000000005}, {125u, 0.0707}, {126u, 0.1884}, {128u, 0.31739999999999996}, {130u, 0.3408}};
     map<unsigned int, double> tellurium_mass = {{120u, 119.904020000000003}, {122u, 121.9030439}, {124u, 123.902817900000002}, {125u, 124.904430700000006}, {126u, 125.903311700000003}, {128u, 127.904463100000001}, {130u, 129.906224400000014}};
     buildElement_("Tellurium", "Te", 52u, tellurium_abundance, tellurium_mass);
@@ -452,13 +446,11 @@
     buildElement_("Samarium", "Sm", 62u, samarium_abundance, samarium_mass);
 
 
-<<<<<<< HEAD
     map<unsigned int, double> europium_abundance = {{151u, 0.4781}, {153u, 0.5219}};
     map<unsigned int, double> europium_mass = {{151u, 150.919857}, {153u, 152.921237}};
     buildElement_("Europium", "Eu", 63u, europium_abundance, europium_mass);
 
-=======
->>>>>>> fe62fff2
+    
     map<unsigned int, double> gadolinium_abundance = {{152u, 0.002}, {154u, 0.0218}, {155u, 0.14800000000000002}, {156u, 0.2047}, {157u, 0.1565}, {158u, 0.2484}, {160u, 0.2186}};
     map<unsigned int, double> gadolinium_mass = {{152u, 151.919791000000004}, {154u, 153.920865600000013}, {155u, 154.92262199999999}, {156u, 155.922122699999989}, {157u, 156.923960099999988}, {158u, 157.924103900000006}, {160u, 159.927054099999992}};
     buildElement_("Gadolinium", "Gd", 64u, gadolinium_abundance, gadolinium_mass);
@@ -553,8 +545,7 @@
     map<unsigned int, double> thorium_mass = {{230u, 230.033133800000002}, {232u, 232.038055299999996}};
     buildElement_("Thorium", "Th", 90u, thorium_abundance, thorium_mass);
 
-
-<<<<<<< HEAD
+    
     map<unsigned int, double> protactinium_abundance = {{231u, 1.0}};
     map<unsigned int, double> protactinium_mass = {{231u, 231.03588}};
     buildElement_("Protactinium", "Pa", 91u, protactinium_abundance, protactinium_mass);
@@ -563,8 +554,7 @@
     map<unsigned int, double> uranium_abundance = {{234u,  0.000054}, {235u, 0.007204}, {238u, 0.992742}};
     map<unsigned int, double> uranium_mass = {{234u,  234.040950}, {235u,  235.043928}, {238u,   238.05079}};
     buildElement_("Uranium", "U", 92u, uranium_abundance, uranium_mass);
-=======
->>>>>>> fe62fff2
+
   }
 
   void ElementDB::buildElement_(const string& name, const string& symbol, const unsigned int an, const map<unsigned int, double>& abundance, const map<unsigned int, double>& mass)
