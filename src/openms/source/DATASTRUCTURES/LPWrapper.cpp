--- conflicted
+++ resolved
@@ -104,7 +104,7 @@
     {
       ++row_index;
     }
-    glp_set_mat_row(lp_problem_, index, row_indices_.size() - 1, row_indices_.data(), row_values_.data());
+    glp_set_mat_row(lp_problem_, index, (int)row_indices_.size() - 1, row_indices_.data(), row_values_.data());
     glp_set_row_name(lp_problem_, index, name.c_str());
     return index - 1;
 #endif
@@ -144,7 +144,7 @@
     {
       ++column_index;
     }
-    glp_set_mat_col(lp_problem_, index, column_indices_.size() - 1, column_indices_.data(), column_values_.data());
+    glp_set_mat_col(lp_problem_, index, (int)column_indices_.size() - 1, column_indices_.data(), column_values_.data());
     glp_set_col_name(lp_problem_, index, name.c_str());
     return index - 1;
 #endif
@@ -467,23 +467,14 @@
     return solver_;
   }
 
-<<<<<<< HEAD
-=======
 #if COINOR_SOLVER == 1
   void LPWrapper::readProblem(const String& filename, const String& /*format*/)
-#else
-  void LPWrapper::readProblem(const String& filename, const String& format) // format=(LP,MPS,GLPK)
-#endif
-{
->>>>>>> 4f1dee95
-#if COINOR_SOLVER == 1
-  void LPWrapper::readProblem(const String& filename, const String& /*format*/) // format=(LP,MPS,GLPK)
   {
     // delete old model and create a new model in its place (using same ptr)
     delete model_;
     model_ = new CoinModel(filename.c_str());
   }
-#else      
+#else
   void LPWrapper::readProblem(const String& filename, const String& format) // format=(LP,MPS,GLPK)
   {
     // delete old model and create a new model in its place (using same ptr)
