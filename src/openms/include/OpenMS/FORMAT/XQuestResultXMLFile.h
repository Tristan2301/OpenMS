--- conflicted
+++ resolved
@@ -89,38 +89,6 @@
      */
     double getMaxScore() const;
 
-<<<<<<< HEAD
-    // TODO redo these functions
-
-     /**
-      * @brief Writes xquest.xml output files containing XL-MS identification results
-      * @param Path and filename for the output file
-      * @param The base_name should be the name of the input spectra file without the file ending. Used as part of an identifier string for the spectra.
-      * @param The PeptideIdentifications from a XL-MS search
-      * @param CrossLinkSpectrumMatches, from which the IDs were generated.
-      * @param The spectra, that were searched as a PeakMap
-      * @param The unit of the precursor mass tolerance ("Da" or "ppm")
-      * @param The unit of the fragment mass tolerance ("Da" or "ppm")
-      * @param The precursor mass tolerance
-      * @param The fragment mass tolerance for linear ions
-      * @param The fragment mass tolerance for cross-linked ions
-      * @param The name of the cross-link reagent
-      * @param The mass of the cross-link reagent when linking two peptides
-      * @param List of possible masses for the cross-link, if it is attached to a peptide on one side
-      * @param Path and filename of the target protein database
-      * @param Path and filename of the decoy protein database
-      * @param Residues, that the first side of the cross-linker can react with
-      * @param Residues, that the second side of the cross-linker can react with
-      * @param The difference of mass between the two types of cross-linkers, if labeled linkers were used. Should be 0 for label-free linkers.
-      * @param Name of the Enzyme used for digestion
-      * @param Number of allowed missed cleavages
-      */
-      static void writeXQuestXML(String out_file, String base_name, const std::vector< PeptideIdentification >& peptide_ids, const std::vector< std::vector< OPXLDataStructs::CrossLinkSpectrumMatch > >& all_top_csms, const PeakMap& spectra,
-                                                  String precursor_mass_tolerance_unit, String fragment_mass_tolerance_unit, double precursor_mass_tolerance, double fragment_mass_tolerance, double fragment_mass_tolerance_xlinks, String cross_link_name,
-                                                  double cross_link_mass_light, DoubleList cross_link_mass_mono_link, String in_fasta, String in_decoy_fasta, StringList cross_link_residue1, StringList cross_link_residue2, double cross_link_mass_iso_shift, String enzyme_name, Size missed_cleavages);
-
-=======
->>>>>>> 870133e0
      /**
       * @brief Writes spec.xml output containing matching peaks between heavy and light spectra after comparing and filtering
       * @param Path and filename for the output file
