// --------------------------------------------------------------------------
//                   OpenMS -- Open-Source Mass Spectrometry
// --------------------------------------------------------------------------
// Copyright The OpenMS Team -- Eberhard Karls University Tuebingen,
// ETH Zurich, and Freie Universitaet Berlin 2002-2017.
//
// This software is released under a three-clause BSD license:
//  * Redistributions of source code must retain the above copyright
//    notice, this list of conditions and the following disclaimer.
//  * Redistributions in binary form must reproduce the above copyright
//    notice, this list of conditions and the following disclaimer in the
//    documentation and/or other materials provided with the distribution.
//  * Neither the name of any author or any participating institution
//    may be used to endorse or promote products derived from this software
//    without specific prior written permission.
// For a full list of authors, refer to the file AUTHORS.
// --------------------------------------------------------------------------
// THIS SOFTWARE IS PROVIDED BY THE COPYRIGHT HOLDERS AND CONTRIBUTORS "AS IS"
// AND ANY EXPRESS OR IMPLIED WARRANTIES, INCLUDING, BUT NOT LIMITED TO, THE
// IMPLIED WARRANTIES OF MERCHANTABILITY AND FITNESS FOR A PARTICULAR PURPOSE
// ARE DISCLAIMED. IN NO EVENT SHALL ANY OF THE AUTHORS OR THE CONTRIBUTING
// INSTITUTIONS BE LIABLE FOR ANY DIRECT, INDIRECT, INCIDENTAL, SPECIAL,
// EXEMPLARY, OR CONSEQUENTIAL DAMAGES (INCLUDING, BUT NOT LIMITED TO,
// PROCUREMENT OF SUBSTITUTE GOODS OR SERVICES; LOSS OF USE, DATA, OR PROFITS;
// OR BUSINESS INTERRUPTION) HOWEVER CAUSED AND ON ANY THEORY OF LIABILITY,
// WHETHER IN CONTRACT, STRICT LIABILITY, OR TORT (INCLUDING NEGLIGENCE OR
// OTHERWISE) ARISING IN ANY WAY OUT OF THE USE OF THIS SOFTWARE, EVEN IF
// ADVISED OF THE POSSIBILITY OF SUCH DAMAGE.
//
// --------------------------------------------------------------------------
// $Maintainer: Timo Sachsenberg $
// $Authors: Nico Pfeifer, Chris Bielow $
// --------------------------------------------------------------------------

#ifndef OPENMS_FORMAT_FASTAFILE_H
#define OPENMS_FORMAT_FASTAFILE_H

#include <OpenMS/CONCEPT/Exception.h>
#include <OpenMS/DATASTRUCTURES/String.h>

#include <functional>
#include <fstream>
#include <memory>
#include <vector>

namespace OpenMS
{
<<<<<<< HEAD
/**
    @brief This class serves for reading in FASTA files
  */
class OPENMS_DLLAPI FASTAFile
{
=======
  /**
    @brief This class serves for reading in and writing FASTA files

    You can use aggegate methods load() and store() to read/write a
    set of protein sequences at the cost of memory.
    
    Or use single read/write of protein sequences using readStart(), readNext()
    and writeStart(), writeNext(), writeEnd() for more memory efficiency.
    Reading from one and writing to another FASTA file can be handled by 
    one single FASTAFile instance.

  */

  class OPENMS_DLLAPI FASTAFile
  {
>>>>>>> 4d1a36c0
public:
  /**
      @brief FASTA entry type (identifier, description and sequence)

      The first String corresponds to the identifier that is
      written after the > in the FASTA file. The part after the
      first whitespace is stored in description and the text
      from the next line until the next > (exclusive) is stored
      in sequence.
    */
  struct FASTAEntry
  {
    String identifier;
    String description;
    String sequence;

    FASTAEntry() : identifier(""),
                   description(""),
                   sequence("")
    {
    }

    FASTAEntry(String id, String desc, String seq) : identifier(id),
                                                     description(desc),
                                                     sequence(seq)
    {
<<<<<<< HEAD
    }

    bool operator==(const FASTAEntry &rhs) const
    {
      return identifier == rhs.identifier && 
	     description == rhs.description && 
	     sequence == rhs.sequence;
    }

    bool headerMatches(const FASTAEntry rhs)
    {
      return identifier == rhs.identifier && 
	     description == rhs.description;
    }

    bool sequenceMatches(const FASTAEntry rhs)
    {
      return sequence == rhs.sequence;
    }
  };

  /// Copy constructor
  FASTAFile();

  /// Destructor
  virtual ~FASTAFile();

  /**
=======
      String identifier;
      String description;
      String sequence;

      FASTAEntry() :
        identifier(""),
        description(""),
        sequence("")
      {
      }

      FASTAEntry(String id, String desc, String seq) :
        identifier(id),
        description(desc),
        sequence(seq)
      {
      }

      bool operator==(const FASTAEntry& rhs) const
      {
        return identifier == rhs.identifier
               && description == rhs.description
               && sequence == rhs.sequence;
      }

    };

    /// Copy constructor
    FASTAFile();

    /// Destructor
    virtual ~FASTAFile();

    /**
      @brief Prepares a FASTA file given by 'filename' for streamed reading using readNext().

      @exception Exception::FileNotFound is thrown if the file does not exists.
      @exception Exception::ParseError is thrown if the file does not suit to the standard.
    */
    void readStart(const String& filename);

    /**
    @brief Prepares a FASTA file given by 'filename' for streamed reading using readNext().

    If you want to read all entries in one go, use load().

    @return true if entry was read; false if eof was reached
    @exception Exception::FileNotFound is thrown if the file does not exists.
    @exception Exception::ParseError is thrown if the file does not suit to the standard.
    */
    bool readNext(FASTAEntry& protein);


    /**
    @brief Prepares a FASTA file given by 'filename' for streamed writing using writeNext().

    @exception Exception::UnableToCreateFile is thrown if the process is not able to write to the file (disk full?).
    */
    void writeStart(const String& filename);

    /**
    @brief Stores the data given by @p protein. Call writeStart() once before calling writeNext().

    Call writeEnd() when done to close the file!

    @exception Exception::UnableToCreateFile is thrown if the process is not able to write the file.
    */
    void writeNext(const FASTAEntry& protein);

    /**
    @brief Closes the file (flush). Called implicitly when FASTAFile object does out of scope.

    */
    void writeEnd();



    /**
>>>>>>> 4d1a36c0
      @brief loads a FASTA file given by 'filename' and stores the information in 'data'

      This uses more RAM than readStart() and readNext().

      @exception Exception::FileNotFound is thrown if the file does not exists.
      @exception Exception::ParseError is thrown if the file does not suit to the standard.
    */
<<<<<<< HEAD
  void load(const String &filename, std::vector<FASTAEntry> &data);
=======
    void static load(const String& filename, std::vector<FASTAEntry>& data);
>>>>>>> 4d1a36c0

  /**
      @brief stores the data given by 'data' at the file 'filename'
      
      This uses more RAM than writeStart() and writeNext().

      @exception Exception::UnableToCreateFile is thrown if the process is not able to write the file.
    */
<<<<<<< HEAD
  void store(const String &filename, const std::vector<FASTAEntry> &data) const;
};
=======
    void static store(const String& filename, const std::vector<FASTAEntry>& data);

protected:
    std::fstream infile_;   //< filestream for reading; init using FastaFile::readStart()
    std::ofstream outfile_; //< filestream for writing; init using FastaFile::writeStart()
    std::unique_ptr<void, std::function<void(void*) > > reader_; //< filestream for reading; init using FastaFile::readStart(); needs to be a pointer, since its not copy-constructable; we use void* here, to avoid pulling in seqan includes
    Size entries_read_; //< some internal book-keeping during reading
  };
>>>>>>> 4d1a36c0

} // namespace OpenMS

#endif // OPENMS_FORMAT_FASTAFILE_H<|MERGE_RESOLUTION|>--- conflicted
+++ resolved
@@ -45,13 +45,6 @@
 
 namespace OpenMS
 {
-<<<<<<< HEAD
-/**
-    @brief This class serves for reading in FASTA files
-  */
-class OPENMS_DLLAPI FASTAFile
-{
-=======
   /**
     @brief This class serves for reading in and writing FASTA files
 
@@ -67,7 +60,6 @@
 
   class OPENMS_DLLAPI FASTAFile
   {
->>>>>>> 4d1a36c0
 public:
   /**
       @brief FASTA entry type (identifier, description and sequence)
@@ -80,50 +72,6 @@
     */
   struct FASTAEntry
   {
-    String identifier;
-    String description;
-    String sequence;
-
-    FASTAEntry() : identifier(""),
-                   description(""),
-                   sequence("")
-    {
-    }
-
-    FASTAEntry(String id, String desc, String seq) : identifier(id),
-                                                     description(desc),
-                                                     sequence(seq)
-    {
-<<<<<<< HEAD
-    }
-
-    bool operator==(const FASTAEntry &rhs) const
-    {
-      return identifier == rhs.identifier && 
-	     description == rhs.description && 
-	     sequence == rhs.sequence;
-    }
-
-    bool headerMatches(const FASTAEntry rhs)
-    {
-      return identifier == rhs.identifier && 
-	     description == rhs.description;
-    }
-
-    bool sequenceMatches(const FASTAEntry rhs)
-    {
-      return sequence == rhs.sequence;
-    }
-  };
-
-  /// Copy constructor
-  FASTAFile();
-
-  /// Destructor
-  virtual ~FASTAFile();
-
-  /**
-=======
       String identifier;
       String description;
       String sequence;
@@ -202,7 +150,6 @@
 
 
     /**
->>>>>>> 4d1a36c0
       @brief loads a FASTA file given by 'filename' and stores the information in 'data'
 
       This uses more RAM than readStart() and readNext().
@@ -210,11 +157,7 @@
       @exception Exception::FileNotFound is thrown if the file does not exists.
       @exception Exception::ParseError is thrown if the file does not suit to the standard.
     */
-<<<<<<< HEAD
-  void load(const String &filename, std::vector<FASTAEntry> &data);
-=======
     void static load(const String& filename, std::vector<FASTAEntry>& data);
->>>>>>> 4d1a36c0
 
   /**
       @brief stores the data given by 'data' at the file 'filename'
@@ -223,10 +166,6 @@
 
       @exception Exception::UnableToCreateFile is thrown if the process is not able to write the file.
     */
-<<<<<<< HEAD
-  void store(const String &filename, const std::vector<FASTAEntry> &data) const;
-};
-=======
     void static store(const String& filename, const std::vector<FASTAEntry>& data);
 
 protected:
@@ -235,7 +174,6 @@
     std::unique_ptr<void, std::function<void(void*) > > reader_; //< filestream for reading; init using FastaFile::readStart(); needs to be a pointer, since its not copy-constructable; we use void* here, to avoid pulling in seqan includes
     Size entries_read_; //< some internal book-keeping during reading
   };
->>>>>>> 4d1a36c0
 
 } // namespace OpenMS
 
