// --------------------------------------------------------------------------
//                   OpenMS -- Open-Source Mass Spectrometry
// --------------------------------------------------------------------------
// Copyright The OpenMS Team -- Eberhard Karls University Tuebingen,
// ETH Zurich, and Freie Universitaet Berlin 2002-2017.
//
// This software is released under a three-clause BSD license:
//  * Redistributions of source code must retain the above copyright
//    notice, this list of conditions and the following disclaimer.
//  * Redistributions in binary form must reproduce the above copyright
//    notice, this list of conditions and the following disclaimer in the
//    documentation and/or other materials provided with the distribution.
//  * Neither the name of any author or any participating institution
//    may be used to endorse or promote products derived from this software
//    without specific prior written permission.
// For a full list of authors, refer to the file AUTHORS.
// --------------------------------------------------------------------------
// THIS SOFTWARE IS PROVIDED BY THE COPYRIGHT HOLDERS AND CONTRIBUTORS "AS IS"
// AND ANY EXPRESS OR IMPLIED WARRANTIES, INCLUDING, BUT NOT LIMITED TO, THE
// IMPLIED WARRANTIES OF MERCHANTABILITY AND FITNESS FOR A PARTICULAR PURPOSE
// ARE DISCLAIMED. IN NO EVENT SHALL ANY OF THE AUTHORS OR THE CONTRIBUTING
// INSTITUTIONS BE LIABLE FOR ANY DIRECT, INDIRECT, INCIDENTAL, SPECIAL,
// EXEMPLARY, OR CONSEQUENTIAL DAMAGES (INCLUDING, BUT NOT LIMITED TO,
// PROCUREMENT OF SUBSTITUTE GOODS OR SERVICES; LOSS OF USE, DATA, OR PROFITS;
// OR BUSINESS INTERRUPTION) HOWEVER CAUSED AND ON ANY THEORY OF LIABILITY,
// WHETHER IN CONTRACT, STRICT LIABILITY, OR TORT (INCLUDING NEGLIGENCE OR
// OTHERWISE) ARISING IN ANY WAY OUT OF THE USE OF THIS SOFTWARE, EVEN IF
// ADVISED OF THE POSSIBILITY OF SUCH DAMAGE.
//
// --------------------------------------------------------------------------
// $Maintainer: Hannes Roest $
// $Authors: Hannes Roest
// --------------------------------------------------------------------------

#ifndef OPENMS_FORMAT_HANDLERS_MZMLSQLITEHANDLER_H
#define OPENMS_FORMAT_HANDLERS_MZMLSQLITEHANDLER_H

#include <OpenMS/KERNEL/MSExperiment.h>
#include <OpenMS/METADATA/ExperimentalSettings.h>

#include <OpenMS/ANALYSIS/OPENSWATH/OPENSWATHALGO/DATAACCESS/SwathMap.h>

// forward declarations
struct sqlite3;
struct sqlite3_stmt;

namespace OpenMS
{
  class ProgressLogger;

  namespace Internal
  {

    /**
        @brief Sqlite handler for storing spectra and chromatograms

        @note Do not use this class directly, rather use SqMassFile.

        @note This class writes spectra and chromatograms from a cache to make
        writing substantially faster. It is thus recommended to provide many
        spectra / chromatograms together to the writing function or else
        performance suffers.

    */
    class OPENMS_DLLAPI MzMLSqliteHandler
    {

public:

      /**
          @brief Constructor of sqmass file

          @param filename The sqMass filename
      */
      MzMLSqliteHandler(String filename);

      /**@name Functions for reading files 
       *
       * ----------------------------------- 
       * Reading of SQL file starts here
       * ----------------------------------- 
       */
      //@{

      /**
          @brief Read an experiment into an MSExperiment structure

          @param exp The result data structure
          @param meta_only Only read the meta data
      */
      void readExperiment(MSExperiment & exp, bool meta_only = false) const;

      /**
          @brief Read an set of spectra (potentially restricted to a subset)

          @param exp The result
          @param indices A list of indices restricting the resulting spectra only to those specified here
          @param meta_only Only read the meta data
      */
      void readSpectra(std::vector<MSSpectrum<> > & exp, const std::vector<int> & indices, bool meta_only = false) const;

      /**
          @brief Read an set of chromatograms (potentially restricted to a subset)

          @param exp The result
          @param indices A list of indices restricting the resulting chromatograms only to those specified here
          @param meta_only Only read the meta data
      */
      void readChromatograms(std::vector<MSChromatogram<> > & exp, const std::vector<int> & indices, bool meta_only = false) const;

      /**
          @brief Get number of spectra in the file

          @return The number of spectra
      */
      Size getNrSpectra() const;

      /**
          @brief Get number of chromatograms in the file

          @return The number of chromatograms
      */
      Size getNrChromatograms() const;

      /**
          @brief Set file configuration

          @param write_full_meta Whether to write a complete mzML meta datastructure into the RUN_EXTRA field (allows complete recovery of the input file)
          @param use_lossy_compression Whether to use lossy compression (ms numpress)
          @param linear_abs_mass_acc Accepted loss in mass accuracy (absolute m/z, in Th)
          @param sql_batch_size Batch size of SQL insert statements
      */
      void setConfig(bool write_full_meta, bool use_lossy_compression, double linear_abs_mass_acc, int sql_batch_size = 500) 
      {
        write_full_meta_ = write_full_meta;
        use_lossy_compression_ = use_lossy_compression;
        linear_abs_mass_acc_ = linear_abs_mass_acc; 
        sql_batch_size_ = sql_batch_size; 
      }

      /**
          @brief Get spectral indices around a specific retention time

          @param RT The retention time
          @param deltaRT Tolerance window around RT (if zero, the first spectrum *after* RT is returned)
          @param indices Spectra to consider (if empty, all spectra are considered)
          @return The indices of the spectra within RT +/- deltaRT
      */
      std::vector<size_t> getSpectraIndicesbyRT(double RT, double deltaRT, const std::vector<int> & indices) const;

protected:

<<<<<<< HEAD
      void populateChromatogramsWithData_(sqlite3 *db, std::vector<MSChromatogram >& chromatograms);

      void populateSpectraWithData_(sqlite3 *db, std::vector<MSSpectrum>& spectra);

      void prepareChroms_(sqlite3 *db, std::vector<MSChromatogram >& chromatograms);

      void prepareSpectra_(sqlite3 *db, std::vector<MSSpectrum>& spectra);
=======
      void populateChromatogramsWithData_(sqlite3 *db, std::vector<MSChromatogram<> >& chromatograms) const;

      void populateChromatogramsWithData_(sqlite3 *db, std::vector<MSChromatogram<> >& chromatograms, const std::vector<int> & indices) const;

      void populateSpectraWithData_(sqlite3 *db, std::vector<MSSpectrum<> >& spectra) const;

      void populateSpectraWithData_(sqlite3 *db, std::vector<MSSpectrum<> >& spectra, const std::vector<int> & indices) const;

      void prepareChroms_(sqlite3 *db, std::vector<MSChromatogram<> >& chromatograms) const;

      void prepareSpectra_(sqlite3 *db, std::vector<MSSpectrum<> >& spectra) const;
>>>>>>> 710b09af
      //@}

public:

      /**@name Functions for writing files 
       *
       * ----------------------------------- 
       * Writing to SQL file starts here
       * ----------------------------------- 
       */
      //@{

      /**
          @brief Write an experiment to disk

          @param exp The data to write
      */
      void writeExperiment(const MSExperiment & exp);

      /**
          @brief Create data tables for a new file

          @note It is required to call this function first before writing any
                data to disk, otherwise the tables will not be set up!
      */
      void createTables();
      void createIndices();

      /**
          @brief Writes a set of spectra to disk

          @param spectra The spectra to write
      */
      void writeSpectra(const std::vector<MSSpectrum>& spectra);

      /**
          @brief Writes a set of chromatograms to disk

          @param chromatograms The chromatograms to write
      */
      void writeChromatograms(const std::vector<MSChromatogram >& chroms);

      /**
          @brief Write the run-level information for an experiment into tables

          @note This is a low level function, do not call this function unless you know what you are doing!

          @param exp The result data structure
          @param meta_only Only read the meta data
      */
      void writeRunLevelInformation(const MSExperiment & exp, bool write_full_meta, int run_id);

protected:

      void executeBlobBind_(sqlite3 *db, String& prepare_statement, std::vector<String>& data);

      void executeSql_(sqlite3 *db, const std::stringstream& statement);

      sqlite3* openDB() const;
      //@}

      String filename_;

      /*
       * These are spectra and chromatogram ids that are global for a specific
       * database file. Keeping track of them allows us to append spectra and
       * chromatograms multiple times to a database.
       *
       * However, currently they are initialized to zero when opening a new
       * file, so appending to an existing file won't work.
      */
      Int spec_id_;
      Int chrom_id_;
      Int run_id_;

      bool use_lossy_compression_;
      double linear_abs_mass_acc_; 
      double write_full_meta_; 
      int sql_batch_size_; 
    };


  } // namespace Internal
} // namespace OpenMS

#endif // OPENMS_FORMAT_HANDLERS_MZMLSQLITEHANDLER_H
<|MERGE_RESOLUTION|>--- conflicted
+++ resolved
@@ -97,7 +97,7 @@
           @param indices A list of indices restricting the resulting spectra only to those specified here
           @param meta_only Only read the meta data
       */
-      void readSpectra(std::vector<MSSpectrum<> > & exp, const std::vector<int> & indices, bool meta_only = false) const;
+      void readSpectra(std::vector<MSSpectrum> & exp, const std::vector<int> & indices, bool meta_only = false) const;
 
       /**
           @brief Read an set of chromatograms (potentially restricted to a subset)
@@ -106,7 +106,7 @@
           @param indices A list of indices restricting the resulting chromatograms only to those specified here
           @param meta_only Only read the meta data
       */
-      void readChromatograms(std::vector<MSChromatogram<> > & exp, const std::vector<int> & indices, bool meta_only = false) const;
+      void readChromatograms(std::vector<MSChromatogram> & exp, const std::vector<int> & indices, bool meta_only = false) const;
 
       /**
           @brief Get number of spectra in the file
@@ -150,27 +150,17 @@
 
 protected:
 
-<<<<<<< HEAD
-      void populateChromatogramsWithData_(sqlite3 *db, std::vector<MSChromatogram >& chromatograms);
-
-      void populateSpectraWithData_(sqlite3 *db, std::vector<MSSpectrum>& spectra);
-
-      void prepareChroms_(sqlite3 *db, std::vector<MSChromatogram >& chromatograms);
-
-      void prepareSpectra_(sqlite3 *db, std::vector<MSSpectrum>& spectra);
-=======
-      void populateChromatogramsWithData_(sqlite3 *db, std::vector<MSChromatogram<> >& chromatograms) const;
-
-      void populateChromatogramsWithData_(sqlite3 *db, std::vector<MSChromatogram<> >& chromatograms, const std::vector<int> & indices) const;
-
-      void populateSpectraWithData_(sqlite3 *db, std::vector<MSSpectrum<> >& spectra) const;
-
-      void populateSpectraWithData_(sqlite3 *db, std::vector<MSSpectrum<> >& spectra, const std::vector<int> & indices) const;
-
-      void prepareChroms_(sqlite3 *db, std::vector<MSChromatogram<> >& chromatograms) const;
-
-      void prepareSpectra_(sqlite3 *db, std::vector<MSSpectrum<> >& spectra) const;
->>>>>>> 710b09af
+      void populateChromatogramsWithData_(sqlite3 *db, std::vector<MSChromatogram>& chromatograms) const;
+
+      void populateChromatogramsWithData_(sqlite3 *db, std::vector<MSChromatogram>& chromatograms, const std::vector<int> & indices) const;
+
+      void populateSpectraWithData_(sqlite3 *db, std::vector<MSSpectrum>& spectra) const;
+
+      void populateSpectraWithData_(sqlite3 *db, std::vector<MSSpectrum>& spectra, const std::vector<int> & indices) const;
+
+      void prepareChroms_(sqlite3 *db, std::vector<MSChromatogram>& chromatograms) const;
+
+      void prepareSpectra_(sqlite3 *db, std::vector<MSSpectrum>& spectra) const;
       //@}
 
 public:
@@ -211,7 +201,7 @@
 
           @param chromatograms The chromatograms to write
       */
-      void writeChromatograms(const std::vector<MSChromatogram >& chroms);
+      void writeChromatograms(const std::vector<MSChromatogram>& chroms);
 
       /**
           @brief Write the run-level information for an experiment into tables
