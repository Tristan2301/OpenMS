--- conflicted
+++ resolved
@@ -78,39 +78,22 @@
     static const ElementDB* getInstance();
 
     /// returns a hashmap that contains names mapped to pointers to the elements
-<<<<<<< HEAD
-    const Map<String, const Element*>& getNames() const;
+    const std::map<std::string, const Element*>& getNames() const;
 
     /// returns a hashmap that contains symbols mapped to pointers to the elements
-    const Map<String, const Element*>& getSymbols() const;
+    const std::map<std::string, const Element*>& getSymbols() const;
 
     /// returns a hashmap that contains atomic numbers mapped to pointers of the elements
-    const Map<UInt, const Element*>& getAtomicNumbers() const;
-=======
-    const std::map<std::string, const Element *> & getNames() const;
-
-    /// returns a hashmap that contains symbols mapped to pointers to the elements
-    const std::map<std::string, const Element *> & getSymbols() const;
-
-    /// returns a hashmap that contains atomic numbers mapped to pointers of the elements
-    const std::map<unsigned int, const Element *> & getAtomicNumbers() const;
->>>>>>> cef7d2ef
+    const std::map<unsigned int, const Element*>& getAtomicNumbers() const;
 
     /** returns a pointer to the element with name or symbol given in parameter name;
         *	if no element exists with that name or symbol 0 is returned
         *	@param name: name or symbol of the element
     */
-<<<<<<< HEAD
-    const Element* getElement(const String& name) const;
+    const Element* getElement(const std::string& name) const;
 
     /// returns a pointer to the element of atomic number; if no element is found 0 is returned
-    const Element* getElement(UInt atomic_number) const;
-=======
-    const Element * getElement(const std::string & name) const;
-
-    /// returns a pointer to the element of atomic number; if no element is found 0 is returned
-    const Element * getElement(unsigned int atomic_number) const;
->>>>>>> cef7d2ef
+    const Element* getElement(unsigned int atomic_number) const;
 
     //@}
 
@@ -118,11 +101,7 @@
     */
     //@{
     /// returns true if the db contains an element with the given name
-<<<<<<< HEAD
-    bool hasElement(const String& name) const;
-=======
     bool hasElement(const std::string& name) const;
->>>>>>> cef7d2ef
 
     /// returns true if the db contains an element with the given atomic_number
     bool hasElement(unsigned int atomic_number) const;
@@ -138,32 +117,17 @@
 
     /*_ calculates the average weight based on isotope abundance and mass
      */
-<<<<<<< HEAD
-    double calculateAvgWeight_(const Map<UInt, double>& Z_to_abundance, const Map<UInt, double>& Z_to_mass);
+    double calculateAvgWeight_(const std::map<unsigned int, double>& abundance, const std::map<unsigned int, double>& mass);
 
     /*_ calculates the mono weight based on the smallest isotope mass
      */
-    double calculateMonoWeight_(const Map<UInt, double>& Z_to_mass);
-=======
-    double calculateAvgWeight_(const std::map<unsigned int, double> & abundance, const std::map<unsigned int, double> & mass);
-
-    /*_ calculates the mono weight based on the smallest isotope mass
-     */
-    double calculateMonoWeight_(const std::map<unsigned int, double> & Z_to_mass);
->>>>>>> cef7d2ef
+    double calculateMonoWeight_(const std::map<unsigned int, double>& Z_to_mass);
 
 	// constructs element objects
     void storeElements_();
 
-<<<<<<< HEAD
-            @throw throws ParseError if the file cannot be parsed
-            @throw throws FileNotFound if the file could not be found
-     */
-    void readFromFile_(const String& file_name);
-=======
   // build element objects from given abundances, masses, name, symbol, and atomic number
     void buildElement_(const std::string& name, const std::string& symbol, const unsigned int an, const std::map<unsigned int, double>& abundance, const std::map<unsigned int, double>& mass);
->>>>>>> cef7d2ef
 
   // add element objects to documentation maps
     void addElementToMaps_(const std::string& name, const std::string& symbol, const unsigned int an, const Element* e);
@@ -175,19 +139,11 @@
      */
     void clear_();
 
-<<<<<<< HEAD
-    Map<String, const Element*> names_;
+    std::map<std::string, const Element*> names_;
 
-    Map<String, const Element*> symbols_;
+    std::map<std::string, const Element*> symbols_;
 
-    Map<UInt, const Element*> atomic_numbers_;
-=======
-    std::map<std::string, const Element *> names_;
-
-    std::map<std::string, const Element *> symbols_;
-
-    std::map<unsigned int, const Element *> atomic_numbers_;
->>>>>>> cef7d2ef
+    std::map<unsigned int, const Element*> atomic_numbers_;
 
 private:
     ElementDB();
