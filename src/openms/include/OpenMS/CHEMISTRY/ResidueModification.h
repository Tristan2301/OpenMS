--- conflicted
+++ resolved
@@ -48,11 +48,10 @@
 
   /** @brief Representation of a modification
 
-<<<<<<< HEAD
       This class represents a modification of a residue. A residue modification
       has several attributes like the diff formula, a terminal specificity
       a mass and maybe an origin which means a specific residue which it can
-      be applied to. A residue modification can be represented by its UniMod name
+      be applied to. A residue modification can be represented by its Unimod name
       identifier, e.g. "Oxidation (M)" or "Oxidation". This is a unique key which
       only occurs once in an OpenMS instance stored in the ModificationsDB.
 
@@ -74,21 +73,6 @@
       N/C-terminal modifications. Please use "isUserDefined" to check for
       user-defined modifications.
 
-=======
-          This class represents a modification of a residue. A residue modification
-          has several attributes like the diff formula, a terminal specificity
-          a mass and maybe an origin which means a specific residue which it can
-          be applied to. A residue modification can be represented by its Unimod name
-          identifier, e.g. "Oxidation (M)" or "Oxidation". This is a unique key which
-          only occurs once in an OpenMS instance stored in the ModificationsDB.
-
-          Example: methionine sulfoxide formation by oxidation of methionine
-
-          getFullId()           = "Oxidation (M)"
-          getId()               = "Oxidation"
-          getFullName()         = "Oxidation or Hydroxylation"
-          getUniModAccession()  = "UniMod:312"
->>>>>>> 6a301191
   */
   class OPENMS_DLLAPI ResidueModification
   {
