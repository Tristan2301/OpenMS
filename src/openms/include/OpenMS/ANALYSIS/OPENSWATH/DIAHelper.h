// --------------------------------------------------------------------------
//                   OpenMS -- Open-Source Mass Spectrometry
// --------------------------------------------------------------------------
// Copyright The OpenMS Team -- Eberhard Karls University Tuebingen,
// ETH Zurich, and Freie Universitaet Berlin 2002-2018.
//
// This software is released under a three-clause BSD license:
//  * Redistributions of source code must retain the above copyright
//    notice, this list of conditions and the following disclaimer.
//  * Redistributions in binary form must reproduce the above copyright
//    notice, this list of conditions and the following disclaimer in the
//    documentation and/or other materials provided with the distribution.
//  * Neither the name of any author or any participating institution
//    may be used to endorse or promote products derived from this software
//    without specific prior written permission.
// For a full list of authors, refer to the file AUTHORS.
// --------------------------------------------------------------------------
// THIS SOFTWARE IS PROVIDED BY THE COPYRIGHT HOLDERS AND CONTRIBUTORS "AS IS"
// AND ANY EXPRESS OR IMPLIED WARRANTIES, INCLUDING, BUT NOT LIMITED TO, THE
// IMPLIED WARRANTIES OF MERCHANTABILITY AND FITNESS FOR A PARTICULAR PURPOSE
// ARE DISCLAIMED. IN NO EVENT SHALL ANY OF THE AUTHORS OR THE CONTRIBUTING
// INSTITUTIONS BE LIABLE FOR ANY DIRECT, INDIRECT, INCIDENTAL, SPECIAL,
// EXEMPLARY, OR CONSEQUENTIAL DAMAGES (INCLUDING, BUT NOT LIMITED TO,
// PROCUREMENT OF SUBSTITUTE GOODS OR SERVICES; LOSS OF USE, DATA, OR PROFITS;
// OR BUSINESS INTERRUPTION) HOWEVER CAUSED AND ON ANY THEORY OF LIABILITY,
// WHETHER IN CONTRACT, STRICT LIABILITY, OR TORT (INCLUDING NEGLIGENCE OR
// OTHERWISE) ARISING IN ANY WAY OUT OF THE USE OF THIS SOFTWARE, EVEN IF
// ADVISED OF THE POSSIBILITY OF SUCH DAMAGE.
//
// --------------------------------------------------------------------------
// $Maintainer: Hannes Roest $
// $Authors: Witold Wolski, Hannes Roest $
// --------------------------------------------------------------------------

#pragma once

#include <OpenMS/CHEMISTRY/AASequence.h>
#include <OpenMS/OPENSWATHALGO/DATAACCESS/DataStructures.h>

#include <vector>

namespace OpenMS
{
  class TheoreticalSpectrumGenerator;
  namespace DIAHelpers
  {

    /**
      @brief Helper functions for the DIA scoring of OpenSWATH
    */
    ///@{

    /**
<<<<<<< HEAD
      @brief Adjust left/right window based on window and whether its ppm or not
    */
    OPENMS_DLLAPI void adjustExtractionWindow(double& right, double& left, const double& mz_extract_window, const bool& mz_extraction_ppm);
=======
      @brief Integrate intensity in a spectrum from start to end

      This function will integrate the intensity in a spectrum between mz_start
      and mz_end, returning the total intensity and an intensity-weighted m/z
      value.

      @note If there is no signal, mz will be set to -1 and intensity to 0
      @return Returns true if a signal was found (and false if no signal was found)

    */
    OPENMS_DLLAPI bool integrateWindow(const OpenSwath::SpectrumPtr spectrum, double mz_start,
                                       double mz_end, double& mz, double& intensity, bool centroided = false);

    /**
      @brief Integrate intensities in a spectrum from start to end
    */
    OPENMS_DLLAPI void integrateWindows(const OpenSwath::SpectrumPtr spectrum, //!< [in] Spectrum
                                        const std::vector<double>& windowsCenter, //!< [in] center location
                                        double width,
                                        std::vector<double>& integratedWindowsIntensity,
                                        std::vector<double>& integratedWindowsMZ, bool remZero = false);

    /**
      @brief Integrate intensity in an ion mobility spectrum from start to end

      This function will integrate the intensity in a spectrum between mz_start
      and mz_end, returning the total intensity and an intensity-weighted drift
      time value.

      @note If there is no signal, mz will be set to -1 and intensity to 0
    */
    OPENMS_DLLAPI void integrateDriftSpectrum(OpenSwath::SpectrumPtr spectrum,
                                              double mz_start,
                                              double mz_end,
                                              double & im,
                                              double & intensity,
                                              double drift_start,
                                              double drift_end);

    /**
      @brief Adjust left/right window based on window and whether its ppm or not
    */
    OPENMS_DLLAPI void adjustExtractionWindow(double& right, double& left, const double& mz_extraction_window, const bool& mz_extraction_ppm);
>>>>>>> 8cc4e889

    /// compute the b and y series masses for a given AASequence
    OPENMS_DLLAPI void getBYSeries(const AASequence& a,
                                   std::vector<double>& bseries,
                                   std::vector<double>& yseries,
                                   TheoreticalSpectrumGenerator const * g,
                                   UInt charge = 1u);

    /// for SWATH -- get the theoretical b and y series masses for a sequence
    OPENMS_DLLAPI void getTheorMasses(const AASequence& a,
                                      std::vector<double>& masses,
                                      TheoreticalSpectrumGenerator const * g,
                                      UInt charge = 1u);

    /// get averagine distribution given mass
    OPENMS_DLLAPI void getAveragineIsotopeDistribution(const double product_mz,
                                         std::vector<std::pair<double, double> >& isotopesSpec, 
                                         const double charge = 1.,
                                         const int nr_isotopes = 4,
                                         const double mannmass = 1.00048);

    /// simulate spectrum from AASequence
    OPENMS_DLLAPI void simulateSpectrumFromAASequence(const AASequence& aa,
                                        std::vector<double>& firstIsotopeMasses, //[out]
                                        std::vector<std::pair<double, double> >& isotopeMasses, //[out]
                                        TheoreticalSpectrumGenerator const * g,
                                        double charge = 1.);

    /// modify masses by charge
    OPENMS_DLLAPI void modifyMassesByCharge(const std::vector<std::pair<double, double> >& masses, //![in]
                              std::vector<std::pair<double, double> >& modmass, //!< [out]
                              double charge = 1.);

    /// add negative pre-isotope weights to spectrum
    OPENMS_DLLAPI void addPreisotopeWeights(const std::vector<double>& firstIsotopeMasses,
                              std::vector<std::pair<double, double> >& isotopeSpec, // output
                              UInt nrpeaks = 2, //nr of pre-isotope peaks
                              double preIsotopePeaksWeight = -0.5, // weight of pre-isotope peaks
                              double mannmass = 1.000482, //
                              double charge = 1.);

    /// given an experimental spectrum add isotope pattern.
    OPENMS_DLLAPI void addIsotopes2Spec(const std::vector<std::pair<double, double> >& spec,
                          std::vector<std::pair<double, double> >& isotopeMasses, //[out]
                          double charge = 1.);

    /// sorts vector of pairs by first
    OPENMS_DLLAPI void sortByFirst(std::vector<std::pair<double, double> >& tmp);
    /// extract first from vector of pairs
    OPENMS_DLLAPI void extractFirst(const std::vector<std::pair<double, double> >& peaks, std::vector<double>& mass);
    /// extract second from vector of pairs
    OPENMS_DLLAPI void extractSecond(const std::vector<std::pair<double, double> >& peaks, std::vector<double>& mass);
    
    ///}@
  }
}
<|MERGE_RESOLUTION|>--- conflicted
+++ resolved
@@ -51,11 +51,6 @@
     ///@{
 
     /**
-<<<<<<< HEAD
-      @brief Adjust left/right window based on window and whether its ppm or not
-    */
-    OPENMS_DLLAPI void adjustExtractionWindow(double& right, double& left, const double& mz_extract_window, const bool& mz_extraction_ppm);
-=======
       @brief Integrate intensity in a spectrum from start to end
 
       This function will integrate the intensity in a spectrum between mz_start
@@ -98,8 +93,7 @@
     /**
       @brief Adjust left/right window based on window and whether its ppm or not
     */
-    OPENMS_DLLAPI void adjustExtractionWindow(double& right, double& left, const double& mz_extraction_window, const bool& mz_extraction_ppm);
->>>>>>> 8cc4e889
+    OPENMS_DLLAPI void adjustExtractionWindow(double& right, double& left, const double& mz_extract_window, const bool& mz_extraction_ppm);
 
     /// compute the b and y series masses for a given AASequence
     OPENMS_DLLAPI void getBYSeries(const AASequence& a,
