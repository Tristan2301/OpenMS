// --------------------------------------------------------------------------
//                   OpenMS -- Open-Source Mass Spectrometry
// --------------------------------------------------------------------------
// Copyright The OpenMS Team -- Eberhard Karls University Tuebingen,
// ETH Zurich, and Freie Universitaet Berlin 2002-2018.
//
// This software is released under a three-clause BSD license:
//  * Redistributions of source code must retain the above copyright
//    notice, this list of conditions and the following disclaimer.
//  * Redistributions in binary form must reproduce the above copyright
//    notice, this list of conditions and the following disclaimer in the
//    documentation and/or other materials provided with the distribution.
//  * Neither the name of any author or any participating institution
//    may be used to endorse or promote products derived from this software
//    without specific prior written permission.
// For a full list of authors, refer to the file AUTHORS.
// --------------------------------------------------------------------------
// THIS SOFTWARE IS PROVIDED BY THE COPYRIGHT HOLDERS AND CONTRIBUTORS "AS IS"
// AND ANY EXPRESS OR IMPLIED WARRANTIES, INCLUDING, BUT NOT LIMITED TO, THE
// IMPLIED WARRANTIES OF MERCHANTABILITY AND FITNESS FOR A PARTICULAR PURPOSE
// ARE DISCLAIMED. IN NO EVENT SHALL ANY OF THE AUTHORS OR THE CONTRIBUTING
// INSTITUTIONS BE LIABLE FOR ANY DIRECT, INDIRECT, INCIDENTAL, SPECIAL,
// EXEMPLARY, OR CONSEQUENTIAL DAMAGES (INCLUDING, BUT NOT LIMITED TO,
// PROCUREMENT OF SUBSTITUTE GOODS OR SERVICES; LOSS OF USE, DATA, OR PROFITS;
// OR BUSINESS INTERRUPTION) HOWEVER CAUSED AND ON ANY THEORY OF LIABILITY,
// WHETHER IN CONTRACT, STRICT LIABILITY, OR TORT (INCLUDING NEGLIGENCE OR
// OTHERWISE) ARISING IN ANY WAY OUT OF THE USE OF THIS SOFTWARE, EVEN IF
// ADVISED OF THE POSSIBILITY OF SUCH DAMAGE.
//
// --------------------------------------------------------------------------
// $Maintainer: Hannes Roest $
// $Authors: Hannes Roest $
// --------------------------------------------------------------------------

// Consumers
#include <OpenMS/FORMAT/DATAACCESS/MSDataWritingConsumer.h>
#include <OpenMS/FORMAT/DATAACCESS/MSDataSqlConsumer.h>

// Files
#include <OpenMS/FORMAT/FileHandler.h>
#include <OpenMS/FORMAT/FileTypes.h>
#include <OpenMS/FORMAT/TraMLFile.h>
#include <OpenMS/FORMAT/MzMLFile.h>
#include <OpenMS/FORMAT/FeatureXMLFile.h>
#include <OpenMS/FORMAT/TransformationXMLFile.h>
#include <OpenMS/FORMAT/SwathFile.h>
#include <OpenMS/ANALYSIS/OPENSWATH/SwathWindowLoader.h>
#include <OpenMS/ANALYSIS/OPENSWATH/TransitionTSVFile.h>
#include <OpenMS/ANALYSIS/OPENSWATH/TransitionPQPFile.h>
#include <OpenMS/ANALYSIS/OPENSWATH/OpenSwathTSVWriter.h>
#include <OpenMS/ANALYSIS/OPENSWATH/OpenSwathOSWWriter.h>

// Kernel and implementations
#include <OpenMS/KERNEL/MSExperiment.h>
#include <OpenMS/ANALYSIS/OPENSWATH/DATAACCESS/SpectrumAccessOpenMS.h>
#include <OpenMS/ANALYSIS/OPENSWATH/DATAACCESS/SpectrumAccessTransforming.h>
#include <OpenMS/ANALYSIS/OPENSWATH/DATAACCESS/SpectrumAccessOpenMSInMemory.h>
#include <OpenMS/OPENSWATHALGO/DATAACCESS/SwathMap.h>

// Helpers
#include <OpenMS/ANALYSIS/OPENSWATH/OpenSwathHelper.h>
#include <OpenMS/ANALYSIS/OPENSWATH/DATAACCESS/DataAccessHelper.h>
#include <OpenMS/ANALYSIS/OPENSWATH/DATAACCESS/SimpleOpenMSSpectraAccessFactory.h>

// Algorithms
#include <OpenMS/ANALYSIS/OPENSWATH/MRMRTNormalizer.h>
#include <OpenMS/ANALYSIS/OPENSWATH/ChromatogramExtractor.h>
#include <OpenMS/ANALYSIS/OPENSWATH/MRMFeatureFinderScoring.h>
#include <OpenMS/ANALYSIS/OPENSWATH/MRMTransitionGroupPicker.h>
#include <OpenMS/ANALYSIS/OPENSWATH/SwathMapMassCorrection.h>

#include <OpenMS/ANALYSIS/OPENSWATH/OpenSwathWorkflow.h>

#include <cassert>
#include <limits>

// #define OPENSWATH_WORKFLOW_DEBUG

using namespace OpenMS;

// OpenMS base classes
#include <OpenMS/APPLICATIONS/TOPPBase.h>
#include <OpenMS/APPLICATIONS/OpenSwathBase.h>
#include <OpenMS/CONCEPT/ProgressLogger.h>

//-------------------------------------------------------------
//Doxygen docu
//-------------------------------------------------------------

/**
  @page UTILS_OpenSwathWorkflow OpenSwathWorkflow

  @brief Complete workflow to run OpenSWATH

  This implements the OpenSwath workflow as described in Rost and Rosenberger
  et al. (Nature Biotechnology, 2014) and provides a complete, integrated
  analysis tool without the need to run multiple tools consecutively.

  It executes the following steps in order:

  <ul>
    <li>Reading of input files, which can be provided as one single mzML or multiple "split" mzMLs (one per SWATH)</li>
    <li>Computing the retention time transformation using RT-normalization peptides</li>
    <li>Reading of the transition list</li>
    <li>Extracting the specified transitions</li>
    <li>Scoring the peak groups in the extracted ion chromatograms (XIC)</li>
    <li>Reporting the peak groups and the chromatograms</li>
  </ul>

  See below or have a look at the INI file (via "OpenSwathWorkflow -write_ini myini.ini") for available parameters and more functionality.

  <h3>Input: SWATH maps and transition list </h3>
  SWATH maps can be provided as mzML files, either as single file directly from
  the machine (this assumes that the SWATH method has 1 MS1 and then n MS2
  spectra which are ordered the same way for each cycle). E.g. a valid method
  would be MS1, MS2 [400-425], MS2 [425-450], MS1, MS2 [400-425], MS2 [425-450]
  while an invalid method would be MS1, MS2 [400-425], MS2 [425-450], MS1, MS2
  [425-450], MS2 [400-425] where MS2 [xx-yy] indicates an MS2 scan with an
  isolation window starting at xx and ending at yy. OpenSwathWorkflow will try
  to read the SWATH windows from the data, if this is not possible please
  provide a tab-separated list with the correct windows using the
  -swath_windows_file parameter (this is recommended). Note that the software
  expects extraction windows (e.g. which peptides to extract from
  which window) which cannot have overlaps, otherwise peptides will be
  extracted from two different windows.

  Alternatively, a set of split files (n+1 mzML files) can be provided, each
  containing one SWATH map (or MS1 map).

  Since the file size can become rather large, it is recommended to not load the
  whole file into memory but rather cache it somewhere on the disk using a
  fast-access data format. This can be specified using the -readOptions cache
  parameter (this is recommended!).

  <h3>Parameters</h3>
  The current parameters are optimized for 2 hour gradients on SCIEX 5600 /
  6600 TripleTOF instruments with a peak width of around 30 seconds using iRT
  peptides.  If your chromatography differs, please consider adjusting
  -Scoring:TransitionGroupPicker:min_peak_width  to allow for smaller or larger
  peaks and adjust the -rt_extraction_window to use a different extraction
  window for the retention time. In m/z domain, consider adjusting
  -mz_extraction_window to your instrument resolution, which can be in Th or
  ppm (using -ppm).

  Furthermore, if you wish to use MS1 information, use the -use_ms1_traces flag
  and provide an MS1 map in addition to the SWATH data.

  If you encounter issues with peak picking, try to disable peak filtering by
  setting -Scoring:TransitionGroupPicker:compute_peak_quality false which will
  disable the filtering of peaks by chromatographic quality. Furthermore, you
  can adjust the smoothing parameters for the peak picking, by adjusting
  -Scoring:TransitionGroupPicker:PeakPickerMRM:sgolay_frame_length or using a
  Gaussian smoothing based on your estimated peak width. Adjusting the signal
  to noise threshold will make the peaks wider or smaller.

  <h3>Output: Feature list and chromatograms </h3>
  The output of the OpenSwathWorkflow is a feature list, either as FeatureXML
  or as tsv (use -out_features or -out_tsv) while the latter is more memory
  friendly. If you analyze large datasets, it is recommended to only use
  -out_tsv and not -out_features. For downstream analysis (e.g. using mProphet or pyProphet)
  also the -out_tsv format is recommended.

  The feature list generated by -out_tsv is a tab-separated file. It can be
  used directly as input to the mProphet or pyProphet (a Python
  re-implementation of mProphet) software tool, see Reiter et al (2011, Nature
  Methods).

  In addition, the extracted chromatograms can be written out using the
  -out_chrom parameter.

  <h4> Feature list output format </h4>

  The tab-separated feature output contains the following information:

<CENTER>
  <table>
    <tr>
      <td ALIGN = "left" BGCOLOR="#EBEBEB"> Header row </td>
      <td ALIGN = "left" BGCOLOR="#EBEBEB"> Format </td>
      <td ALIGN = "left" BGCOLOR="#EBEBEB"> Description </td>
    </tr>
    <tr>
      <td VALIGN="middle" ALIGN = "left" ROWSPAN=1> transition_group_id </td>
      <td VALIGN="middle" ALIGN = "left" ROWSPAN=1> String </td>
      <td VALIGN="middle" ALIGN = "left" ROWSPAN=1> A unique id for the transition group (all chromatographic traces that are analyzed together)</td>
    </tr>

    <tr>
      <td VALIGN="middle" ALIGN = "left" ROWSPAN=1> peptide_group_label </td>
      <td VALIGN="middle" ALIGN = "left" ROWSPAN=1> String </td>
      <td VALIGN="middle" ALIGN = "left" ROWSPAN=1> A unique id for the peptide group (will be the same for each charge state and heavy/light status) </td>
    </tr>

    <tr>
      <td VALIGN="middle" ALIGN = "left" ROWSPAN=1> run_id </td>
      <td VALIGN="middle" ALIGN = "left" ROWSPAN=1> String </td>
      <td VALIGN="middle" ALIGN = "left" ROWSPAN=1> An identifier for the run (currently always 0)</td>
    </tr>

    <tr>
      <td VALIGN="middle" ALIGN = "left" ROWSPAN=1> filename </td>
      <td VALIGN="middle" ALIGN = "left" ROWSPAN=1> String </td>
      <td VALIGN="middle" ALIGN = "left" ROWSPAN=1> The input filename </td>
    </tr>

    <tr>
      <td VALIGN="middle" ALIGN = "left" ROWSPAN=1> RT </td>
      <td VALIGN="middle" ALIGN = "left" ROWSPAN=1> Float </td>
      <td VALIGN="middle" ALIGN = "left" ROWSPAN=1> Peak group retention time </td>
    </tr>

    <tr>
      <td VALIGN="middle" ALIGN = "left" ROWSPAN=1> id </td>
      <td VALIGN="middle" ALIGN = "left" ROWSPAN=1> String </td>
      <td VALIGN="middle" ALIGN = "left" ROWSPAN=1> A unique identifier for the peak group</td>
    </tr>

    <tr>
      <td VALIGN="middle" ALIGN = "left" ROWSPAN=1> Sequence </td>
      <td VALIGN="middle" ALIGN = "left" ROWSPAN=1> String </td>
      <td VALIGN="middle" ALIGN = "left" ROWSPAN=1> Peptide sequence (no modifications) </td>
    </tr>

    <tr>
      <td VALIGN="middle" ALIGN = "left" ROWSPAN=1> FullPeptideName </td>
      <td VALIGN="middle" ALIGN = "left" ROWSPAN=1> String </td>
      <td VALIGN="middle" ALIGN = "left" ROWSPAN=1> Full peptide sequence including modifications in Unimod format</td>
    </tr>

    <tr>
      <td VALIGN="middle" ALIGN = "left" ROWSPAN=1> Charge </td>
      <td VALIGN="middle" ALIGN = "left" ROWSPAN=1> Int </td>
      <td VALIGN="middle" ALIGN = "left" ROWSPAN=1> Assumed charge state</td>
    </tr>

    <tr>
      <td VALIGN="middle" ALIGN = "left" ROWSPAN=1> m/z </td>
      <td VALIGN="middle" ALIGN = "left" ROWSPAN=1> Float </td>
      <td VALIGN="middle" ALIGN = "left" ROWSPAN=1> Precursor m/z</td>
    </tr>

    <tr>
      <td VALIGN="middle" ALIGN = "left" ROWSPAN=1> Intensity </td>
      <td VALIGN="middle" ALIGN = "left" ROWSPAN=1> Float </td>
      <td VALIGN="middle" ALIGN = "left" ROWSPAN=1> Peak group intensity (sum of all transitions)</td>
    </tr>

    <tr>
      <td VALIGN="middle" ALIGN = "left" ROWSPAN=1> ProteinName </td>
      <td VALIGN="middle" ALIGN = "left" ROWSPAN=1> String </td>
      <td VALIGN="middle" ALIGN = "left" ROWSPAN=1> Name of the associated protein</td>
    </tr>

    <tr>
      <td VALIGN="middle" ALIGN = "left" ROWSPAN=1> decoy </td>
      <td VALIGN="middle" ALIGN = "left" ROWSPAN=1> String </td>
      <td VALIGN="middle" ALIGN = "left" ROWSPAN=1> Whether the transition is decoy or not (0 = false, 1 = true) </td>
    </tr>

    <tr>
      <td VALIGN="middle" ALIGN = "left" ROWSPAN=1> assay_rt </td>
      <td VALIGN="middle" ALIGN = "left" ROWSPAN=1> Float </td>
      <td VALIGN="middle" ALIGN = "left" ROWSPAN=1> The expected RT in seconds (based on normalized iRT value) </td>
    </tr>

    <tr>
      <td VALIGN="middle" ALIGN = "left" ROWSPAN=1> delta_rt </td>
      <td VALIGN="middle" ALIGN = "left" ROWSPAN=1> Float </td>
      <td VALIGN="middle" ALIGN = "left" ROWSPAN=1> The difference between the expected RT and the peak group RT in seconds </td>
    </tr>

    <tr>
      <td VALIGN="middle" ALIGN = "left" ROWSPAN=1> leftWidth </td>
      <td VALIGN="middle" ALIGN = "left" ROWSPAN=1> Float </td>
      <td VALIGN="middle" ALIGN = "left" ROWSPAN=1> The start of the peak group (left side) in seconds </td>
    </tr>

    <tr>
      <td VALIGN="middle" ALIGN = "left" ROWSPAN=1> main_var_xx_swath_prelim_score </td>
      <td VALIGN="middle" ALIGN = "left" ROWSPAN=1> Float </td>
      <td VALIGN="middle" ALIGN = "left" ROWSPAN=1> Initial score </td>
    </tr>

    <tr>
      <td VALIGN="middle" ALIGN = "left" ROWSPAN=1> norm_RT </td>
      <td VALIGN="middle" ALIGN = "left" ROWSPAN=1> Float </td>
      <td VALIGN="middle" ALIGN = "left" ROWSPAN=1> The peak group retention time in normalized (iRT) space </td>
    </tr>

    <tr>
      <td VALIGN="middle" ALIGN = "left" ROWSPAN=1> nr_peaks </td>
      <td VALIGN="middle" ALIGN = "left" ROWSPAN=1> Int </td>
      <td VALIGN="middle" ALIGN = "left" ROWSPAN=1> The number of transitions used </td>
    </tr>

    <tr>
      <td VALIGN="middle" ALIGN = "left" ROWSPAN=1> peak_apices_sum </td>
      <td VALIGN="middle" ALIGN = "left" ROWSPAN=1> Float </td>
      <td VALIGN="middle" ALIGN = "left" ROWSPAN=1> The sum of all peak apices (may be used as alternative intensity) </td>
    </tr>

    <tr>
      <td VALIGN="middle" ALIGN = "left" ROWSPAN=1> potentialOutlier </td>
      <td VALIGN="middle" ALIGN = "left" ROWSPAN=1> String </td>
      <td VALIGN="middle" ALIGN = "left" ROWSPAN=1> Potential outlier transitions (or "none" if none was detected)</td>
    </tr>

    <tr>
      <td VALIGN="middle" ALIGN = "left" ROWSPAN=1> rightWidth </td>
      <td VALIGN="middle" ALIGN = "left" ROWSPAN=1> Float </td>
      <td VALIGN="middle" ALIGN = "left" ROWSPAN=1> The end of the peak group (left side) in seconds </td>
    </tr>

    <tr>
      <td VALIGN="middle" ALIGN = "left" ROWSPAN=1> rt_score </td>
      <td VALIGN="middle" ALIGN = "left" ROWSPAN=1> Float </td>
      <td VALIGN="middle" ALIGN = "left" ROWSPAN=1> The raw RT score (unnormalized) </td>
    </tr>

    <tr>
      <td VALIGN="middle" ALIGN = "left" ROWSPAN=1> sn_ratio </td>
      <td VALIGN="middle" ALIGN = "left" ROWSPAN=1> Float </td>
      <td VALIGN="middle" ALIGN = "left" ROWSPAN=1> The raw S/N ratio </td>
    </tr>

    <tr>
      <td VALIGN="middle" ALIGN = "left" ROWSPAN=1> total_xic </td>
      <td VALIGN="middle" ALIGN = "left" ROWSPAN=1> Float </td>
      <td VALIGN="middle" ALIGN = "left" ROWSPAN=1> The total XIC of the chromatogram </td>
    </tr>

    <tr>
      <td VALIGN="middle" ALIGN = "left" ROWSPAN=1> var_... </td>
      <td VALIGN="middle" ALIGN = "left" ROWSPAN=1> Float </td>
      <td VALIGN="middle" ALIGN = "left" ROWSPAN=1> One of multiple sub-scores used by OpenSWATH to describe the peak group </td>
    </tr>

    <tr>
      <td VALIGN="middle" ALIGN = "left" ROWSPAN=1> aggr_prec_Peak_Area </td>
      <td VALIGN="middle" ALIGN = "left" ROWSPAN=1> String </td>
      <td VALIGN="middle" ALIGN = "left" ROWSPAN=1> Intensity (peak area) of MS1 traces separated by semicolon </td>
    </tr>

    <tr>
      <td VALIGN="middle" ALIGN = "left" ROWSPAN=1> aggr_prec_Peak_Apex </td>
      <td VALIGN="middle" ALIGN = "left" ROWSPAN=1> String </td>
      <td VALIGN="middle" ALIGN = "left" ROWSPAN=1> Intensity (peak apex) of MS1 traces separated by semicolon </td>
    </tr>
    <tr>
      <td VALIGN="middle" ALIGN = "left" ROWSPAN=1> aggr_prec_Fragment_Annotation </td>
      <td VALIGN="middle" ALIGN = "left" ROWSPAN=1> String </td>
      <td VALIGN="middle" ALIGN = "left" ROWSPAN=1> Annotation of MS1 traces separated by semicolon </td>
    </tr>
    <tr>
      <td VALIGN="middle" ALIGN = "left" ROWSPAN=1> aggr_Peak_Area </td>
      <td VALIGN="middle" ALIGN = "left" ROWSPAN=1> String </td>
      <td VALIGN="middle" ALIGN = "left" ROWSPAN=1> Intensity (peak area) of fragment ion traces separated by semicolon </td>
    </tr>
    <tr>
      <td VALIGN="middle" ALIGN = "left" ROWSPAN=1> aggr_Peak_Apex </td>
      <td VALIGN="middle" ALIGN = "left" ROWSPAN=1> String </td>
      <td VALIGN="middle" ALIGN = "left" ROWSPAN=1> Intensity (peak apex) of fragment ion traces separated by semicolon </td>
    </tr>
    <tr>
      <td VALIGN="middle" ALIGN = "left" ROWSPAN=1> aggr_Fragment_Annotation </td>
      <td VALIGN="middle" ALIGN = "left" ROWSPAN=1> String </td>
      <td VALIGN="middle" ALIGN = "left" ROWSPAN=2> Annotation of fragment ion traces separated by semicolon </td>
    </tr>


  </table>
</CENTER>

  <B>The command line parameters of this tool are:</B>
  @verbinclude UTILS_OpenSwathWorkflow.cli
  <B>INI file documentation of this tool:</B>
  @htmlinclude UTILS_OpenSwathWorkflow.html

*/

// We do not want this class to show up in the docu:
/// @cond TOPPCLASSES
class TOPPOpenSwathWorkflow
  : public TOPPOpenSwathBase 
{
public:

  TOPPOpenSwathWorkflow()
    : TOPPOpenSwathBase("OpenSwathWorkflow", "Complete workflow to run OpenSWATH", false)
  {
  }

protected:

  void registerOptionsAndFlags_() override
  {
    registerInputFileList_("in", "<files>", StringList(), "Input files separated by blank");
    setValidFormats_("in", ListUtils::create<String>("mzML,mzXML,sqMass"));

    registerInputFile_("tr", "<file>", "", "transition file ('TraML','tsv','pqp')");
    setValidFormats_("tr", ListUtils::create<String>("traML,tsv,pqp"));
    registerStringOption_("tr_type", "<type>", "", "input file type -- default: determined from file extension or content\n", false);
    setValidStrings_("tr_type", ListUtils::create<String>("traML,tsv,pqp"));

    // one of the following two needs to be set
    registerInputFile_("tr_irt", "<file>", "", "transition file ('TraML')", false);
    setValidFormats_("tr_irt", ListUtils::create<String>("traML,tsv,pqp"));

    // one of the following two needs to be set
    registerInputFile_("tr_irt_nonlinear", "<file>", "", "transition file ('TraML')", false);
    setValidFormats_("tr_irt_nonlinear", ListUtils::create<String>("traML,tsv,pqp"));

    registerInputFile_("rt_norm", "<file>", "", "RT normalization file (how to map the RTs of this run to the ones stored in the library). If set, tr_irt may be omitted.", false, true);
    setValidFormats_("rt_norm", ListUtils::create<String>("trafoXML"));

    registerInputFile_("swath_windows_file", "<file>", "", "Optional, tab separated file containing the SWATH windows for extraction: lower_offset upper_offset \\newline 400 425 \\newline ... Note that the first line is a header and will be skipped.", false, true);
    registerFlag_("sort_swath_maps", "Sort input SWATH files when matching to SWATH windows from swath_windows_file", true);

    registerFlag_("use_ms1_traces", "Extract the precursor ion trace(s) and use for scoring", true);
    registerFlag_("enable_uis_scoring", "Enable additional scoring of identification assays", true);

    // one of the following two needs to be set
    registerOutputFile_("out_features", "<file>", "", "output file", false);
    setValidFormats_("out_features", ListUtils::create<String>("featureXML"));

    registerOutputFile_("out_tsv", "<file>", "", "TSV output file (mProphet compatible TSV file)", false);
    setValidFormats_("out_tsv", ListUtils::create<String>("tsv"));

    registerOutputFile_("out_osw", "<file>", "", "OSW output file (PyProphet compatible SQLite file)", false);
    setValidFormats_("out_osw", ListUtils::create<String>("osw"));

    registerOutputFile_("out_chrom", "<file>", "", "Also output all computed chromatograms output in mzML (chrom.mzML) or sqMass (SQLite format)", false, true);
    setValidFormats_("out_chrom", ListUtils::create<String>("mzML,sqMass"));

    registerDoubleOption_("min_upper_edge_dist", "<double>", 0.0, "Minimal distance to the edge to still consider a precursor, in Thomson", false, true);
    registerDoubleOption_("rt_extraction_window", "<double>", 600.0, "Only extract RT around this value (-1 means extract over the whole range, a value of 600 means to extract around +/- 300 s of the expected elution).", false);
    registerDoubleOption_("extra_rt_extraction_window", "<double>", 0.0, "Output an XIC with a RT-window that by this much larger (e.g. to visually inspect a larger area of the chromatogram)", false, true);
    registerDoubleOption_("ion_mobility_window", "<double>", -1, "Extraction window in ion mobility dimension (in milliseconds). This is the full window size, e.g. a value of 10 milliseconds would extract 5 milliseconds on either side.", false);
    registerDoubleOption_("mz_extraction_window", "<double>", 0.05, "Extraction window used (in Thomson, to use ppm see -ppm flag)", false);
    setMinFloat_("mz_extraction_window", 0.0);
    setMinFloat_("extra_rt_extraction_window", 0.0);
    registerFlag_("ppm", "m/z extraction_window is in ppm");
    registerFlag_("sonar", "data is scanning SWATH data");

<<<<<<< HEAD
    registerStringOption_("use_ms1_ion_mobility", "<name>", "true", "Also perform precursor extraction using the same ion mobility window as for fragment ion extraction", false, true);
    setValidStrings_("use_ms1_ion_mobility", ListUtils::create<String>("true,false"));
=======
    registerDoubleOption_("mz_extraction_window_ms1", "<double>", 0.05, "Extraction window used in MS1 (in ppm)", false);
    setMinFloat_("mz_extraction_window_ms1", 0.0);
    registerStringOption_("mz_extraction_window_ms1_unit", "<name>", "Th", "Unit of the MS1 m/z extraction window", false, true);
    setValidStrings_("mz_extraction_window_ms1_unit", ListUtils::create<String>("ppm,Th"));
>>>>>>> ece599b5

    registerDoubleOption_("min_rsq", "<double>", 0.95, "Minimum r-squared of RT peptides regression", false, true);
    registerDoubleOption_("min_coverage", "<double>", 0.6, "Minimum relative amount of RT peptides to keep", false, true);

    registerFlag_("split_file_input", "The input files each contain one single SWATH (alternatively: all SWATH are in separate files)", true);
    registerFlag_("use_elution_model_score", "Turn on elution model score (EMG fit to peak)", true);

    registerStringOption_("readOptions", "<name>", "normal", "Whether to run OpenSWATH directly on the input data, cache data to disk first or to perform a datareduction step first. If you choose cache, make sure to also set tempDirectory", false, true);
    setValidStrings_("readOptions", ListUtils::create<String>("normal,cache,cacheWorkingInMemory,workingInMemory"));

    registerStringOption_("mz_correction_function", "<name>", "none", "Use the retention time normalization peptide MS2 masses to perform a mass correction (linear, weighted by intensity linear or quadratic) of all spectra.", false, true);
    setValidStrings_("mz_correction_function", ListUtils::create<String>("none,regression_delta_ppm,unweighted_regression,weighted_regression,quadratic_regression,weighted_quadratic_regression,weighted_quadratic_regression_delta_ppm,quadratic_regression_delta_ppm"));
    registerDoubleOption_("irt_mz_extraction_window", "<double>", 0.05, "Extraction window used for iRT and m/z correction (in Thomson, use ppm use -ppm flag)", false, true);
    registerFlag_("ppm_irtwindow", "iRT m/z extraction_window is in ppm", true);

    // TODO terminal slash !
    registerStringOption_("tempDirectory", "<tmp>", "/tmp/", "Temporary directory to store cached files for example", false, true);

    registerStringOption_("extraction_function", "<name>", "tophat", "Function used to extract the signal", false, true);
    setValidStrings_("extraction_function", ListUtils::create<String>("tophat,bartlett"));

    registerIntOption_("batchSize", "<number>", 0, "The batch size of chromatograms to process (0 means to only have one batch, sensible values are around 500-1000)", false, true);
    setMinInt_("batchSize", 0);

    registerSubsection_("Scoring", "Scoring parameters section");
    registerSubsection_("Library", "Library parameters section");

    registerSubsection_("RTNormalization", "Parameters for the RTNormalization for iRT petides. This specifies how the RT alignment is performed and how outlier detection is applied. Outlier detection can be done iteratively (by default) which removes one outlier per iteration or using the RANSAC algorithm.");
    registerSubsection_("Debugging", "Debugging");
  }

  Param getSubsectionDefaults_(const String& name) const override
  {
    if (name == "Scoring")
    {
      // set sensible default parameters
      Param feature_finder_param = MRMFeatureFinderScoring().getDefaults();
      feature_finder_param.remove("rt_extraction_window");
      feature_finder_param.setValue("rt_normalization_factor", 100.0); // for iRT peptides between 0 and 100 (more or less)

      feature_finder_param.setValue("TransitionGroupPicker:min_peak_width", 14.0);
      feature_finder_param.setValue("TransitionGroupPicker:recalculate_peaks", "true");
      feature_finder_param.setValue("TransitionGroupPicker:compute_peak_quality", "true");
      feature_finder_param.setValue("TransitionGroupPicker:minimal_quality", -1.5);
      feature_finder_param.setValue("TransitionGroupPicker:background_subtraction", "none");
      feature_finder_param.remove("TransitionGroupPicker:stop_after_intensity_ratio");

      // Peak Picker
      feature_finder_param.setValue("TransitionGroupPicker:PeakPickerMRM:use_gauss", "false");
      feature_finder_param.setValue("TransitionGroupPicker:PeakPickerMRM:sgolay_polynomial_order", 3);
      feature_finder_param.setValue("TransitionGroupPicker:PeakPickerMRM:sgolay_frame_length", 11);
      feature_finder_param.setValue("TransitionGroupPicker:PeakPickerMRM:peak_width", -1.0);
      feature_finder_param.setValue("TransitionGroupPicker:PeakPickerMRM:remove_overlapping_peaks", "true");
      feature_finder_param.setValue("TransitionGroupPicker:PeakPickerMRM:write_sn_log_messages", "false"); // no log messages
      // TODO it seems that the legacy method produces slightly larger peaks, e.g. it will not cut off peaks too early
      // however the same can be achieved by using a relatively low SN cutoff in the -Scoring:TransitionGroupPicker:PeakPickerMRM:signal_to_noise 0.5
      feature_finder_param.setValue("TransitionGroupPicker:recalculate_peaks_max_z", 0.75);
      feature_finder_param.setValue("TransitionGroupPicker:PeakPickerMRM:method", "corrected");
      feature_finder_param.setValue("TransitionGroupPicker:PeakPickerMRM:signal_to_noise", 0.1);
      feature_finder_param.setValue("TransitionGroupPicker:PeakPickerMRM:gauss_width", 30.0);
      feature_finder_param.setValue("uis_threshold_sn",0);
      feature_finder_param.setValue("uis_threshold_peak_area",0);
      feature_finder_param.remove("TransitionGroupPicker:PeakPickerMRM:sn_win_len");
      feature_finder_param.remove("TransitionGroupPicker:PeakPickerMRM:sn_bin_count");
      feature_finder_param.remove("TransitionGroupPicker:PeakPickerMRM:stop_after_feature");

      // EMG Scoring - turn off by default since it is very CPU-intensive
      feature_finder_param.remove("Scores:use_elution_model_score");
      feature_finder_param.setValue("EMGScoring:max_iteration", 10);
      feature_finder_param.remove("EMGScoring:interpolation_step");
      feature_finder_param.remove("EMGScoring:tolerance_stdev_bounding_box");
      feature_finder_param.remove("EMGScoring:deltaAbsError");

      // remove these parameters
      feature_finder_param.remove("add_up_spectra");
      feature_finder_param.remove("spacing_for_spectra_resampling");
      feature_finder_param.remove("EMGScoring:statistics:mean");
      feature_finder_param.remove("EMGScoring:statistics:variance");
      return feature_finder_param;
    }
    else if (name == "RTNormalization")
    {
      Param p;

      p.setValue("alignmentMethod", "linear", "How to perform the alignment to the normalized RT space using anchor points. 'linear': perform linear regression (for few anchor points). 'interpolated': Interpolate between anchor points (for few, noise-free anchor points). 'lowess' Use local regression (for many, noisy anchor points). 'b_spline' use b splines for smoothing.");
      p.setValidStrings("alignmentMethod", ListUtils::create<String>("linear,interpolated,lowess,b_spline"));
      p.setValue("lowess:span", 2.0/3, "Span parameter for lowess");
      p.setMinFloat("lowess:span", 0.0);
      p.setMaxFloat("lowess:span", 1.0);
      p.setValue("b_spline:num_nodes", 5, "Number of nodes for b spline");
      p.setMinInt("b_spline:num_nodes", 0);

      p.setValue("outlierMethod", "iter_residual", "Which outlier detection method to use (valid: 'iter_residual', 'iter_jackknife', 'ransac', 'none'). Iterative methods remove one outlier at a time. Jackknife approach optimizes for maximum r-squared improvement while 'iter_residual' removes the datapoint with the largest residual error (removal by residual is computationally cheaper, use this with lots of peptides).");
      p.setValidStrings("outlierMethod", ListUtils::create<String>("iter_residual,iter_jackknife,ransac,none"));

      p.setValue("useIterativeChauvenet", "false", "Whether to use Chauvenet's criterion when using iterative methods. This should be used if the algorithm removes too many datapoints but it may lead to true outliers being retained.");
      p.setValidStrings("useIterativeChauvenet", ListUtils::create<String>("true,false"));

      p.setValue("RANSACMaxIterations", 1000, "Maximum iterations for the RANSAC outlier detection algorithm.");
      p.setValue("RANSACMaxPercentRTThreshold", 3, "Maximum threshold in RT dimension for the RANSAC outlier detection algorithm (in percent of the total gradient). Default is set to 3% which is around +/- 4 minutes on a 120 gradient.");
      p.setValue("RANSACSamplingSize", 10, "Sampling size of data points per iteration for the RANSAC outlier detection algorithm.");

      p.setValue("estimateBestPeptides", "false", "Whether the algorithms should try to choose the best peptides based on their peak shape for normalization. Use this option you do not expect all your peptides to be detected in a sample and too many 'bad' peptides enter the outlier removal step (e.g. due to them being endogenous peptides or using a less curated list of peptides).");
      p.setValidStrings("estimateBestPeptides", ListUtils::create<String>("true,false"));

      p.setValue("InitialQualityCutoff", 0.5, "The initial overall quality cutoff for a peak to be scored (range ca. -2 to 2)");
      p.setValue("OverallQualityCutoff", 5.5, "The overall quality cutoff for a peak to go into the retention time estimation (range ca. 0 to 10)");
      p.setValue("NrRTBins", 10, "Number of RT bins to use to compute coverage. This option should be used to ensure that there is a complete coverage of the RT space (this should detect cases where only a part of the RT gradient is actually covered by normalization peptides)");
      p.setValue("MinPeptidesPerBin", 1, "Minimal number of peptides that are required for a bin to counted as 'covered'");
      p.setValue("MinBinsFilled", 8, "Minimal number of bins required to be covered");
      return p;
    }
    else if (name == "Debugging")
    {
      Param p;
      p.setValue("irt_mzml", "", "Chromatogram mzML containing the iRT peptides");
      // p.setValidFormats_("irt_mzml", ListUtils::create<String>("mzML"));
      p.setValue("irt_trafo", "", "Transformation file for RT transform");
      // p.setValidFormats_("irt_trafo", ListUtils::create<String>("trafoXML"));
      return p;
    }
    else if (name == "Library")
    {
      return TransitionTSVFile().getDefaults();
    }
    else
    {
      throw Exception::InvalidValue(__FILE__, __LINE__, OPENMS_PRETTY_FUNCTION, "Unknown subsection", name);
    }
  }

  ExitCodes main_(int, const char **) override
  {
    ///////////////////////////////////
    // Prepare Parameters
    ///////////////////////////////////
    StringList file_list = getStringList_("in");
    String tr_file = getStringOption_("tr");

    Param irt_detection_param = getParam_().copy("RTNormalization:", true);

    //tr_file input file type
    FileTypes::Type tr_type = FileTypes::nameToType(getStringOption_("tr_type"));
    if (tr_type == FileTypes::UNKNOWN)
    {
      tr_type = FileHandler::getType(tr_file);
      writeDebug_(String("Input file type (-tr): ") + FileTypes::typeToName(tr_type), 2);
    }

    if (tr_type == FileTypes::UNKNOWN)
    {
      writeLog_("Error: Could not determine input file type for '-tr' !");
      return PARSE_ERROR;
    }

    String out = getStringOption_("out_features");
    String out_tsv = getStringOption_("out_tsv");
    String out_osw = getStringOption_("out_osw");

    String irt_tr_file = getStringOption_("tr_irt");
    String nonlinear_irt_tr_file = getStringOption_("tr_irt_nonlinear");
    String trafo_in = getStringOption_("rt_norm");

    String out_chrom = getStringOption_("out_chrom");
    bool ppm = getFlag_("ppm");
    bool irt_ppm = getFlag_("ppm_irtwindow");
    bool split_file = getFlag_("split_file_input");
    bool use_emg_score = getFlag_("use_elution_model_score");
    bool force = getFlag_("force");
    bool sonar = getFlag_("sonar");
    bool sort_swath_maps = getFlag_("sort_swath_maps");
    bool use_ms1_traces = getFlag_("use_ms1_traces");
    bool use_ms1_im = getStringOption_("use_ms1_ion_mobility") == "true";
    bool enable_uis_scoring = getFlag_("enable_uis_scoring");
    double min_upper_edge_dist = getDoubleOption_("min_upper_edge_dist");
    double mz_extraction_window = getDoubleOption_("mz_extraction_window");
    double irt_mz_extraction_window = getDoubleOption_("irt_mz_extraction_window");
    double rt_extraction_window = getDoubleOption_("rt_extraction_window");
    double im_extraction_window = getDoubleOption_("ion_mobility_window");
    double extra_rt_extract = getDoubleOption_("extra_rt_extraction_window");
    String extraction_function = getStringOption_("extraction_function");
    String swath_windows_file = getStringOption_("swath_windows_file");
    int batchSize = (int)getIntOption_("batchSize");
    Size debug_level = (Size)getIntOption_("debug");

    double mz_extraction_window_ms1 = getDoubleOption_("mz_extraction_window_ms1");

    double min_rsq = getDoubleOption_("min_rsq");
    double min_coverage = getDoubleOption_("min_coverage");

    Param debug_params = getParam_().copy("Debugging:", true);

    String readoptions = getStringOption_("readOptions");
    String mz_correction_function = getStringOption_("mz_correction_function");
    String tmp = getStringOption_("tempDirectory");

    ///////////////////////////////////
    // Parameter validation
    ///////////////////////////////////

    bool load_into_memory = false;
    if (readoptions == "cacheWorkingInMemory")
    {
      readoptions = "cache";
      load_into_memory = true;
    }
    else if (readoptions == "workingInMemory")
    {
      readoptions = "normal";
      load_into_memory = true;
    }

    bool is_sqmass_input  = (FileHandler::getTypeByFileName(file_list[0]) == FileTypes::SQMASS);
    if (is_sqmass_input && !load_into_memory)
    {
      std::cout << "When using sqMass input files, it is highly recommended to use the workingInMemory option as otherwise data access will be very slow." << std::endl;
    }

    if (trafo_in.empty() && irt_tr_file.empty())
    {
      std::cout << "Since neither rt_norm nor tr_irt is set, OpenSWATH will " <<
        "not use RT-transformation (rather a null transformation will be applied)" << std::endl;
    }
    if ( int(!out.empty()) + int(!out_tsv.empty()) + int(!out_osw.empty()) != 1 )
    {
      throw Exception::IllegalArgument(__FILE__, __LINE__, OPENMS_PRETTY_FUNCTION,
          "Either out_features, out_tsv or out_osw needs to be set (but not two or three at the same time)");
    }
    if (!out_osw.empty() && tr_type != FileTypes::PQP)
    {
      throw Exception::IllegalArgument(__FILE__, __LINE__, OPENMS_PRETTY_FUNCTION,
          "OSW output files can only be generated in combination with PQP input files (-tr).");
    }

    // Check swath window input
    if (!swath_windows_file.empty())
    {
      LOG_INFO << "Validate provided Swath windows file:" << std::endl;
      std::vector<double> swath_prec_lower;
      std::vector<double> swath_prec_upper;
      SwathWindowLoader::readSwathWindows(swath_windows_file, swath_prec_lower, swath_prec_upper);

      LOG_INFO << "Read Swath maps file with " << swath_prec_lower.size() << " windows." << std::endl;
      for (Size i = 0; i < swath_prec_lower.size(); i++)
      {
        LOG_DEBUG << "Read lower swath window " << swath_prec_lower[i] << " and upper window " << swath_prec_upper[i] << std::endl;
      }
    }

    ChromExtractParams cp;
    cp.min_upper_edge_dist   = min_upper_edge_dist;
    cp.mz_extraction_window  = mz_extraction_window;
    cp.ppm                   = ppm;
    cp.rt_extraction_window  = rt_extraction_window;
    cp.im_extraction_window  = im_extraction_window;
    cp.extraction_function   = extraction_function;
    cp.extra_rt_extract      = extra_rt_extract;

    ChromExtractParams cp_irt = cp;
    cp_irt.rt_extraction_window = -1; // extract the whole RT range
    cp_irt.mz_extraction_window = irt_mz_extraction_window;
    cp_irt.ppm                  = irt_ppm;

    ChromExtractParams cp_ms1 = cp;
    cp_ms1.mz_extraction_window = mz_extraction_window_ms1;

    Param feature_finder_param = getParam_().copy("Scoring:", true);
    Param tsv_reader_param = getParam_().copy("Library:", true);
    if (use_emg_score)
    {
      feature_finder_param.setValue("Scores:use_elution_model_score", "true");
    }
    else
    {
      feature_finder_param.setValue("Scores:use_elution_model_score", "false");
    }
    if (use_ms1_traces)
    {
      feature_finder_param.setValue("Scores:use_ms1_correlation", "true");
      feature_finder_param.setValue("Scores:use_ms1_fullscan", "true");
    }
    if (enable_uis_scoring)
    {
      feature_finder_param.setValue("Scores:use_uis_scores", "true");
    }

    ///////////////////////////////////
    // Load the transitions
    ///////////////////////////////////
    OpenSwath::LightTargetedExperiment transition_exp = loadTransitionList(tr_type, tr_file, tsv_reader_param);
    LOG_INFO << "Loaded " << transition_exp.getProteins().size() << " proteins, " <<
      transition_exp.getCompounds().size() << " compounds with " << transition_exp.getTransitions().size() << " transitions." << std::endl;

    if (tr_type == FileTypes::PQP)
    {
      remove(out_osw.c_str());
      if (!out_osw.empty())
      {
        std::ifstream  src(tr_file.c_str(), std::ios::binary);
        std::ofstream  dst(out_osw.c_str(), std::ios::binary);

        dst << src.rdbuf();
      }
    }

    ///////////////////////////////////
    // Load the SWATH files
    ///////////////////////////////////
    boost::shared_ptr<ExperimentalSettings> exp_meta(new ExperimentalSettings);
    std::vector< OpenSwath::SwathMap > swath_maps;
    if (!loadSwathFiles(file_list, exp_meta, swath_maps, split_file, tmp, readoptions, 
                        swath_windows_file, min_upper_edge_dist, force,
                        sort_swath_maps, sonar))
    {
      return PARSE_ERROR;
    }

    ///////////////////////////////////
    // Get the transformation information (using iRT peptides)
    ///////////////////////////////////
    String irt_trafo_out = debug_params.getValue("irt_trafo");
    String irt_mzml_out = debug_params.getValue("irt_mzml");
    TransformationDescription trafo_rtnorm;
    if (nonlinear_irt_tr_file.empty())
    {
      trafo_rtnorm = loadTrafoFile(trafo_in, irt_tr_file, swath_maps,
                                   min_rsq, min_coverage, feature_finder_param,
                                   cp_irt, irt_detection_param, mz_correction_function, debug_level,
                                   sonar, load_into_memory, irt_trafo_out, irt_mzml_out);
    }
    else
    {
      ///////////////////////////////////
      // First perform a simple linear transform, then do a second, nonlinear one
      ///////////////////////////////////

      Param linear_irt = irt_detection_param;
      linear_irt.setValue("alignmentMethod", "linear");
      trafo_rtnorm = loadTrafoFile(trafo_in, irt_tr_file, swath_maps,
                                   min_rsq, min_coverage, feature_finder_param,
                                   cp_irt, linear_irt, "none", debug_level,
                                   sonar, load_into_memory, irt_trafo_out, irt_mzml_out);

      cp_irt.rt_extraction_window = 900; // extract some substantial part of the RT range (should be covered by linear correction)
      cp_irt.rt_extraction_window = 600; // extract some substantial part of the RT range (should be covered by linear correction)

      ///////////////////////////////////
      // Get the secondary transformation (nonlinear)
      ///////////////////////////////////
      OpenSwath::LightTargetedExperiment transition_exp_nl;
      transition_exp_nl = loadTransitionList(FileHandler::getType(nonlinear_irt_tr_file), nonlinear_irt_tr_file, tsv_reader_param);

      std::vector< OpenMS::MSChromatogram > chromatograms;
      OpenSwathRetentionTimeNormalization wf;
      wf.setLogType(log_type_);
      wf.simpleExtractChromatograms(swath_maps, transition_exp_nl, chromatograms,
                                    trafo_rtnorm, cp_irt, sonar, load_into_memory);

      trafo_rtnorm = wf.RTNormalization(transition_exp_nl, chromatograms, min_rsq,
                                        min_coverage, feature_finder_param, irt_detection_param,
                                        swath_maps, mz_correction_function,
                                        cp_irt.mz_extraction_window, cp_irt.ppm);

    }

    ///////////////////////////////////
    // Set up chromatogram output
    // Either use chrom.mzML or sqlite DB
    ///////////////////////////////////
    Interfaces::IMSDataConsumer * chromatogramConsumer;
    prepareChromOutput(&chromatogramConsumer, exp_meta, transition_exp, out_chrom);

    ///////////////////////////////////
    // Extract and score
    ///////////////////////////////////
    FeatureMap out_featureFile;

    OpenSwathTSVWriter tsvwriter(out_tsv, file_list[0], use_ms1_traces, sonar, enable_uis_scoring); // only active if filename not empty
    OpenSwathOSWWriter oswwriter(out_osw, file_list[0], use_ms1_traces, sonar, enable_uis_scoring); // only active if filename not empty

    if (sonar)
    {
      OpenSwathWorkflowSonar wf(use_ms1_traces);
      wf.setLogType(log_type_);
      wf.performExtractionSonar(swath_maps, trafo_rtnorm, cp, cp_ms1, feature_finder_param, transition_exp,
          out_featureFile, !out.empty(), tsvwriter, oswwriter, chromatogramConsumer, batchSize, load_into_memory);
    }
    else
    {
      OpenSwathWorkflow wf(use_ms1_traces, use_ms1_im);
      wf.setLogType(log_type_);
      wf.performExtraction(swath_maps, trafo_rtnorm, cp, cp_ms1, feature_finder_param, transition_exp,
          out_featureFile, !out.empty(), tsvwriter, oswwriter, chromatogramConsumer, batchSize, load_into_memory);
    }

    if (!out.empty())
    {
      addDataProcessing_(out_featureFile, getProcessingInfo_(DataProcessing::QUANTITATION));
      out_featureFile.ensureUniqueId();
      FeatureXMLFile().store(out, out_featureFile);
    }

    delete chromatogramConsumer;

    return EXECUTION_OK;
  }

};

int main(int argc, const char ** argv)
{
  TOPPOpenSwathWorkflow tool;
  return tool.main(argc, argv);
}

/// @endcond<|MERGE_RESOLUTION|>--- conflicted
+++ resolved
@@ -442,15 +442,13 @@
     registerFlag_("ppm", "m/z extraction_window is in ppm");
     registerFlag_("sonar", "data is scanning SWATH data");
 
-<<<<<<< HEAD
     registerStringOption_("use_ms1_ion_mobility", "<name>", "true", "Also perform precursor extraction using the same ion mobility window as for fragment ion extraction", false, true);
     setValidStrings_("use_ms1_ion_mobility", ListUtils::create<String>("true,false"));
-=======
+
     registerDoubleOption_("mz_extraction_window_ms1", "<double>", 0.05, "Extraction window used in MS1 (in ppm)", false);
     setMinFloat_("mz_extraction_window_ms1", 0.0);
     registerStringOption_("mz_extraction_window_ms1_unit", "<name>", "Th", "Unit of the MS1 m/z extraction window", false, true);
     setValidStrings_("mz_extraction_window_ms1_unit", ListUtils::create<String>("ppm,Th"));
->>>>>>> ece599b5
 
     registerDoubleOption_("min_rsq", "<double>", 0.95, "Minimum r-squared of RT peptides regression", false, true);
     registerDoubleOption_("min_coverage", "<double>", 0.6, "Minimum relative amount of RT peptides to keep", false, true);
