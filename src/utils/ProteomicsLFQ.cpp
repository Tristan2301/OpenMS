// --------------------------------------------------------------------------
//                   OpenMS -- Open-Source Mass Spectrometry
// --------------------------------------------------------------------------
// Copyright The OpenMS Team -- Eberhard Karls University Tuebingen,
// ETH Zurich, and Freie Universitaet Berlin 2002-2020.
//
// This software is released under a three-clause BSD license:
//  * Redistributions of source code must retain the above copyright
//    notice, this list of conditions and the following disclaimer.
//  * Redistributions in binary form must reproduce the above copyright
//    notice, this list of conditions and the following disclaimer in the
//    documentation and/or other materials provided with the distribution.
//  * Neither the name of any author or any participating institution
//    may be used to endorse or promote products derived from this software
//    without specific prior written permission.
// For a full list of authors, refer to the file AUTHORS.
// --------------------------------------------------------------------------
// THIS SOFTWARE IS PROVIDED BY THE COPYRIGHT HOLDERS AND CONTRIBUTORS "AS IS"
// AND ANY EXPRESS OR IMPLIED WARRANTIES, INCLUDING, BUT NOT LIMITED TO, THE
// IMPLIED WARRANTIES OF MERCHANTABILITY AND FITNESS FOR A PARTICULAR PURPOSE
// ARE DISCLAIMED. IN NO EVENT SHALL ANY OF THE AUTHORS OR THE CONTRIBUTING
// INSTITUTIONS BE LIABLE FOR ANY DIRECT, INDIRECT, INCIDENTAL, SPECIAL,
// EXEMPLARY, OR CONSEQUENTIAL DAMAGES (INCLUDING, BUT NOT LIMITED TO,
// PROCUREMENT OF SUBSTITUTE GOODS OR SERVICES; LOSS OF USE, DATA, OR PROFITS;
// OR BUSINESS INTERRUPTION) HOWEVER CAUSED AND ON ANY THEORY OF LIABILITY,
// WHETHER IN CONTRACT, STRICT LIABILITY, OR TORT (INCLUDING NEGLIGENCE OR
// OTHERWISE) ARISING IN ANY WAY OUT OF THE USE OF THIS SOFTWARE, EVEN IF
// ADVISED OF THE POSSIBILITY OF SUCH DAMAGE.
//
// --------------------------------------------------------------------------
// $Maintainer: Timo Sachsenberg $
// $Authors: Timo Sachsenberg $
// --------------------------------------------------------------------------
#include <OpenMS/MATH/STATISTICS/StatisticFunctions.h>
#include <OpenMS/FORMAT/MzMLFile.h>
#include <OpenMS/KERNEL/MSExperiment.h>
#include <OpenMS/TRANSFORMATIONS/RAW2PEAK/PeakPickerHiRes.h>
#include <OpenMS/APPLICATIONS/TOPPBase.h>
#include <OpenMS/FORMAT/PeakTypeEstimator.h>

// export formats of results
#include <OpenMS/FORMAT/MSstatsFile.h>
#include <OpenMS/FORMAT/TriqlerFile.h>
#include <OpenMS/FORMAT/MzTabFile.h>

#include <OpenMS/METADATA/ExperimentalDesign.h>
#include <OpenMS/APPLICATIONS/MapAlignerBase.h>
#include <OpenMS/DATASTRUCTURES/CalibrationData.h>
#include <OpenMS/FILTERING/CALIBRATION/InternalCalibration.h>
#include <OpenMS/FILTERING/CALIBRATION/MZTrafoModel.h>
#include <OpenMS/FILTERING/CALIBRATION/PrecursorCorrection.h>

#include <OpenMS/TRANSFORMATIONS/FEATUREFINDER/FeatureFinderMultiplexAlgorithm.h>
#include <OpenMS/TRANSFORMATIONS/FEATUREFINDER/FeatureFinderIdentificationAlgorithm.h>
#include <OpenMS/FILTERING/DATAREDUCTION/FeatureFindingMetabo.h>
#include <OpenMS/ANALYSIS/MAPMATCHING/FeatureGroupingAlgorithmQT.h>
//#include <OpenMS/ANALYSIS/MAPMATCHING/FeatureGroupingAlgorithmKD.h>

#include <OpenMS/ANALYSIS/MAPMATCHING/MapAlignmentAlgorithmIdentification.h>
#include <OpenMS/ANALYSIS/MAPMATCHING/MapAlignmentAlgorithmTreeGuided.h>
#include <OpenMS/ANALYSIS/QUANTITATION/PeptideAndProteinQuant.h>
#include <OpenMS/ANALYSIS/MAPMATCHING/MapAlignmentTransformer.h>
#include <OpenMS/ANALYSIS/ID/IDConflictResolverAlgorithm.h>
#include <OpenMS/ANALYSIS/ID/BasicProteinInferenceAlgorithm.h>
#include <OpenMS/ANALYSIS/ID/BayesianProteinInferenceAlgorithm.h>
#include <OpenMS/ANALYSIS/ID/FalseDiscoveryRate.h>
#include <OpenMS/ANALYSIS/ID/IDBoostGraph.h>
#include <OpenMS/ANALYSIS/ID/IDScoreSwitcherAlgorithm.h>
#include <OpenMS/ANALYSIS/ID/PeptideProteinResolution.h>
#include <OpenMS/ANALYSIS/MAPMATCHING/ConsensusMapNormalizerAlgorithmMedian.h>
#include <OpenMS/FILTERING/DATAREDUCTION/ElutionPeakDetection.h>


#include <OpenMS/FILTERING/TRANSFORMERS/ThresholdMower.h>

#include <OpenMS/FORMAT/IdXMLFile.h>
#include <OpenMS/FORMAT/ExperimentalDesignFile.h>
#include <OpenMS/METADATA/SpectrumMetaDataLookup.h>
#include <OpenMS/FORMAT/MzTab.h>

#include <OpenMS/KERNEL/ConversionHelper.h>

#include <OpenMS/FORMAT/DATAACCESS/MSDataWritingConsumer.h>
#include <OpenMS/KERNEL/MassTrace.h>
#include <OpenMS/FILTERING/DATAREDUCTION/MassTraceDetection.h>

#include <OpenMS/FILTERING/ID/IDFilter.h>

#include <OpenMS/ANALYSIS/ID/PeptideIndexing.h>
#include <OpenMS/ANALYSIS/ID/IDMergerAlgorithm.h>
#include <OpenMS/METADATA/ID/IdentificationDataConverter.h>

using namespace OpenMS;
using namespace std;
using Internal::IDBoostGraph;

//-------------------------------------------------------------
//Doxygen docu
//-------------------------------------------------------------

/**
  @page UTILS_ProteomicsLFQ ProteomicsLFQ

  ProteomicsLFQ performs label-free quantification of peptides and proteins. @n

  Input: @n
         - Spectra in mzML format
         - Identifications in idXML or mzIdentML format with posterior error probabilities
           as score type.
           To generate those we suggest to run:
           1. PeptideIndexer to annotate target and decoy information.
           2. PSMFeatureExtractor to annotate percolator features.
           3. PercolatorAdapter tool (score_type = 'q-value', -post-processing-tdc)
           4. IDFilter (pep:score = 0.01) to filter PSMs at 1% FDR

         - An experimental design file: @n
           (see @ref OpenMS::ExperimentalDesign "ExperimentalDesign" for details) @n
         - A protein database in with appended decoy sequences in FASTA format @n
           (e.g., generated by the OpenMS DecoyDatabase tool) @n

  Processing: @n
         ProteomicsLFQ has different methods to extract features: ID-based (targeted only), or both ID-based and untargeted.
         1. The first method uses targeted feature dectection using RT and m/z information derived from identification data to extract features.
            Note: only identifications found in a particular MS run are used to extract features in the same run.
            No transfer of IDs (match between runs) is performed.
         2. The second method adds untargeted feature detection to obtain quantities from unidentified features.
            Transfer of Ids (match between runs) is performed by transfering feature identifications to coeluting, unidentified features with similar mass and RT in other runs.

         Requantification:
         2. Optionally, a requantification step is performed that tries to fill NA values.
            If a peptide has been quantified in more than half of all maps, the peptide is selected for requantification.
            In that case, the mean observed RT (and theoretical m/z) of the peptide is used to perform a second round of targeted extraction.
  Output:
         - mzTab file with analysis results
         - MSstats file with analysis results for statistical downstream analysis in MSstats
         - ConsensusXML file for visualization and further processing in OpenMS

  // experiments TODO:
  // - change percentage of missingness in ID transfer
  // - disable elution peak fit

  Potential scripts to perform the search can be found under src/tests/topp/ProteomicsLFQTestScripts
 **/

// We do not want this class to show up in the docu:
/// @cond TOPPCLASSES

class ProteomicsLFQ :
  public TOPPBase
{
public:
  ProteomicsLFQ() :
    TOPPBase("ProteomicsLFQ", "A standard proteomics LFQ pipeline.", false)
  {
  }

protected:
  void registerOptionsAndFlags_() override
  {
    registerInputFileList_("in", "<file list>", StringList(), "Input files");
    setValidFormats_("in", ListUtils::create<String>("mzML"));
    registerInputFileList_("ids", "<file list>", StringList(),
      "Identifications filtered at PSM level (e.g., q-value < 0.01)."
      "And annotated with PEP as main score.\n"
      "We suggest using:\n"
      "1. PeptideIndexer to annotate target and decoy information.\n"
      "2. PSMFeatureExtractor to annotate percolator features.\n"
      "3. PercolatorAdapter tool (score_type = 'q-value', -post-processing-tdc)\n"
      "4. IDFilter (pep:score = 0.01)\n"
      "To obtain well calibrated PEPs and an inital reduction of PSMs\n"
      "ID files must be provided in same order as spectra files.");
    setValidFormats_("ids", ListUtils::create<String>("idXML,mzId"));

    registerInputFile_("design", "<file>", "", "design file", false);
    setValidFormats_("design", ListUtils::create<String>("tsv"));

    registerInputFile_("fasta", "<file>", "", "fasta file", false);
    setValidFormats_("fasta", ListUtils::create<String>("fasta"));

    registerOutputFile_("out", "<file>", "", "output mzTab file");
    setValidFormats_("out", ListUtils::create<String>("mzTab"));

    registerOutputFile_("out_msstats", "<file>", "", "output MSstats input file", false, false);
    setValidFormats_("out_msstats", ListUtils::create<String>("csv"));

    registerOutputFile_("out_triqler", "<file>", "", "output Triqler input file", false, false);
    setValidFormats_("out_triqler", ListUtils::create<String>("tsv"));

    registerOutputFile_("out_cxml", "<file>", "", "output consensusXML file", false, false);
    setValidFormats_("out_cxml", ListUtils::create<String>("consensusXML"));

    registerDoubleOption_("proteinFDR", "<threshold>", 0.05, "Protein FDR threshold (0.05=5%).", false);
    setMinFloat_("proteinFDR", 0.0);
    setMaxFloat_("proteinFDR", 1.0);

    registerDoubleOption_("psmFDR", "<threshold>", 1.0, "PSM FDR threshold (e.g. 0.05=5%)."
                          " If Bayesian inference was chosen, it is equivalent with a peptide FDR", false);
    setMinFloat_("psmFDR", 0.0);
    setMaxFloat_("psmFDR", 1.0);

    //TODO expose all parameters of the inference algorithms (e.g. aggregation methods etc.)?
    registerStringOption_("protein_inference", "<option>", "aggregation",
      "Infer proteins:\n"
      "aggregation  = aggregates all peptide scores across a protein (by calculating the maximum) \n"
      "bayesian     = computes a posterior probability for every protein based on a Bayesian network.\n"
      "               Note: 'bayesian' only uses and reports the best PSM per peptide.",
      false, true);
    setValidStrings_("protein_inference", ListUtils::create<String>("aggregation,bayesian"));

    registerStringOption_("protein_quantification", "<option>", "unique_peptides",
      "Quantify proteins based on:\n"
      "unique_peptides = use peptides mapping to single proteins or a group of indistinguishable proteins"
      "(according to the set of experimentally identified peptides).\n"
      "strictly_unique_peptides = use peptides mapping to a unique single protein only.\n"
      "shared_peptides = use shared peptides only for its best group (by inference score)", false, true);
    setValidStrings_("protein_quantification", ListUtils::create<String>("unique_peptides,strictly_unique_peptides,shared_peptides"));
    registerStringOption_("quantification_method", "<option>",
      "feature_intensity",
      "feature_intensity: MS1 signal.\n"
      "spectral_counting: PSM counts.", false, false);
    setValidStrings_("quantification_method", ListUtils::create<String>("feature_intensity,spectral_counting"));

    registerStringOption_("targeted_only", "<option>", "false",
      "true: Only ID based quantification.\n"
      "false: include unidentified features so they can be linked to identified ones (=match between runs).", false, false);
    setValidStrings_("targeted_only", ListUtils::create<String>("true,false"));

    // TODO: support transfer with SVM if we figure out a computational efficient way to do it.
    registerStringOption_("transfer_ids", "<option>", "false",
      "Requantification using mean of aligned RTs of a peptide feature.\n"
      "Only applies to peptides that were quantified in more than 50% of all runs (of a fraction).", false, false);
    setValidStrings_("transfer_ids", ListUtils::create<String>("false,mean"));

    registerStringOption_("mass_recalibration", "<option>", "false", "Mass recalibration.", false, true);
    setValidStrings_("mass_recalibration", ListUtils::create<String>("true,false"));

    registerStringOption_("alignment_order", "<option>", "star", "If star, aligns all maps to the reference with most IDs,"
                                                                 "if treeguided, calculated a guiding tree first.", false, true);
    setValidStrings_("alignment_order", ListUtils::create<String>("star,treeguided"));

    registerStringOption_("keep_feature_top_psm_only", "<option>", "true", "If false, also keeps lower ranked PSMs that have the top-scoring"
                                                                     " sequence as a candidate per feature in the same file.", false, true);
    setValidStrings_("keep_feature_top_psm_only", ListUtils::create<String>("true,false"));

    registerTOPPSubsection_("Seeding", "Parameters for seeding of untargeted features");
    registerDoubleOption_("Seeding:intThreshold", "<threshold>", 1e4, "Peak intensity threshold applied in seed detection.", false, true);
    registerStringOption_("Seeding:charge", "<minChg:maxChg>", "2:5", "Charge range considered for untargeted feature seeds.", false, true); //TODO infer from IDs?
    registerDoubleOption_("Seeding:traceRTTolerance", "<tolerance(sec)>", 3.0, "Combines all spectra in the tolerance window to stabilize identification of isotope patterns. Controls sensitivity (low value) vs. specificity (high value) of feature seeds.", false, true); //TODO infer from average MS1 cycle time?

    /// TODO: think about export of quality control files (qcML?)

    Param pp_defaults = PeakPickerHiRes().getDefaults();
    for (const auto& s : {"report_FWHM", "report_FWHM_unit", "SignalToNoise:win_len", "SignalToNoise:bin_count", "SignalToNoise:min_required_elements", "SignalToNoise:write_log_messages"} )
    {
      pp_defaults.addTag(s, "advanced");
    }

    Param ffi_defaults = FeatureFinderIdentificationAlgorithm().getDefaults();
    ffi_defaults.setValue("svm:samples", 10000); // restrict number of samples for training
    ffi_defaults.setValue("svm:log2_C", DoubleList({-2.0, 5.0, 15.0}));
    ffi_defaults.setValue("svm:log2_gamma", DoubleList({-3.0, -1.0, 2.0}));
    ffi_defaults.setValue("svm:min_prob", 0.9); // keep only feature candidates with > 0.9 probability of correctness

    // hide entries
    for (const auto& s : {"svm:samples", "svm:log2_C", "svm:log2_gamma", "svm:min_prob", "svm:no_selection", "svm:xval_out", "svm:kernel", "svm:xval", "candidates_out", "extract:n_isotopes", "model:type"} )
    {
      ffi_defaults.addTag(s, "advanced");
    }
    ffi_defaults.remove("detect:peak_width"); // set from data

    Param ma_defaults = MapAlignmentAlgorithmTreeGuided().getDefaults();

    ma_defaults.setValue("align_algorithm:max_rt_shift", 0.1);
    ma_defaults.setValue("align_algorithm:use_unassigned_peptides", "false");
    ma_defaults.setValue("align_algorithm:use_feature_rt", "true");

    // hide entries
    for (const auto& s : {"align_algorithm:use_unassigned_peptides", "align_algorithm:use_feature_rt",
                          "align_algorithm:score_cutoff", "align_algorithm:min_score"} )
    {
      ma_defaults.addTag(s, "advanced");
    }

    //Param fl_defaults = FeatureGroupingAlgorithmKD().getDefaults();
    Param fl_defaults = FeatureGroupingAlgorithmQT().getDefaults();
    fl_defaults.setValue("distance_MZ:max_difference", 10.0);
    fl_defaults.setValue("distance_MZ:unit", "ppm");
    fl_defaults.setValue("distance_MZ:weight", 5.0);
    fl_defaults.setValue("distance_intensity:weight", 0.1);
    fl_defaults.setValue("use_identifications", "true");
    fl_defaults.remove("distance_RT:max_difference"); // estimated from data
    for (const auto& s : {"distance_MZ:weight", "distance_intensity:weight", "use_identifications", "ignore_charge", "ignore_adduct"} )
    {
      fl_defaults.addTag(s, "advanced");
    }

    Param pq_defaults = PeptideAndProteinQuant().getDefaults();
    // overwrite algorithm default so we export everything (important for copying back MSstats results)
    pq_defaults.setValue("include_all", "true");
    pq_defaults.addTag("include_all", "advanced");

    // combine parameters of the individual algorithms
    Param combined;
    combined.insert("Centroiding:", pp_defaults);
    combined.insert("PeptideQuantification:", ffi_defaults);
    combined.insert("Alignment:", ma_defaults);
    combined.insert("Linking:", fl_defaults);
    combined.insert("ProteinQuantification:", pq_defaults);

    registerFullParam_(combined);
  }

  // Map between mzML file and corresponding id file
  // Warn if the primaryMSRun indicates that files were provided in the wrong order.
  map<String, String> mapMzML2Ids_(StringList & in, StringList & in_ids)
  {
    // Detect the common case that ID files have same names as spectra files
    if (!File::validateMatchingFileNames(in, in_ids, true, true, false)) // only basenames, without extension, only order
    {
      // Spectra and id files have the same set of basenames but appear in different order. -> this is most likely an error
      throw Exception::IllegalArgument(__FILE__, __LINE__, OPENMS_PRETTY_FUNCTION,
        "ID and spectra file match but order of file names seem to differ. They need to be provided in the same order.");
    }

    map<String, String> mzfile2idfile;
    for (Size i = 0; i != in.size(); ++i)
    {
      const String& in_abs_path = File::absolutePath(in[i]);
      const String& id_abs_path = File::absolutePath(in_ids[i]);
      mzfile2idfile[in_abs_path] = id_abs_path;
      writeDebug_("Spectra: " + in[i] + "\t Ids: " + in_ids[i],  1);
    }
    return mzfile2idfile;
  }

  // map back
  map<String, String> mapId2MzMLs_(const map<String, String>& m2i)
  {
    map<String, String> idfile2mzfile;
    for (const auto& m : m2i)
    {
      idfile2mzfile[m.second] = m.first;
    }
    return idfile2mzfile;
  }

  ExitCodes centroidAndCorrectPrecursors_(const String & mz_file, MSExperiment & ms_centroided)
  {
    Param pp_param = getParam_().copy("Centroiding:", true);
    writeDebug_("Parameters passed to PeakPickerHiRes algorithm", pp_param, 3);

    // create scope for raw data so it is properly freed (Note: clear() is not sufficient)
    // load raw file
    MzMLFile mzML_file;
    mzML_file.setLogType(log_type_);

    PeakMap ms_raw;
    mzML_file.load(mz_file, ms_raw);
    ms_raw.clearMetaDataArrays();

    if (ms_raw.empty())
    {
      OPENMS_LOG_WARN << "The given file does not contain any spectra.";
      return INCOMPATIBLE_INPUT_DATA;
    }

    // remove MS2 peak data and check if spectra are sorted
    for (Size i = 0; i < ms_raw.size(); ++i)
    {
      if (ms_raw[i].getMSLevel() == 2)
      {
        ms_raw[i].clear(false);  // delete MS2 peaks
      }
      if (!ms_raw[i].isSorted())
      {
        ms_raw[i].sortByPosition();
        writeLog_("Info: Sorted peaks by m/z.");
      }
    }

    //-------------------------------------------------------------
    // Centroiding of MS1
    //-------------------------------------------------------------
    PeakPickerHiRes pp;
    pp.setLogType(log_type_);
    pp.setParameters(pp_param);
    pp.pickExperiment(ms_raw, ms_centroided, true);

    //-------------------------------------------------------------
    // HighRes Precursor Mass Correction
    //-------------------------------------------------------------
    std::vector<double> deltaMZs, mzs, rts;
    std::set<Size> corrected_to_highest_intensity_peak = PrecursorCorrection::correctToHighestIntensityMS1Peak(
      ms_centroided,
      0.01, // check if we can estimate this from data (here it is given in m/z not ppm)
      false, // is ppm = false
      deltaMZs,
      mzs,
      rts
      );
    writeLog_("Info: Corrected " + String(corrected_to_highest_intensity_peak.size()) + " precursors.");
    if (!deltaMZs.empty())
    {
      vector<double> deltaMZs_ppm, deltaMZs_ppmabs;
      for (Size i = 0; i != deltaMZs.size(); ++i)
      {
        deltaMZs_ppm.push_back(Math::getPPM(mzs[i], mzs[i] + deltaMZs[i]));
        deltaMZs_ppmabs.push_back(Math::getPPMAbs(mzs[i], mzs[i] + deltaMZs[i]));
      }

      double median = Math::median(deltaMZs_ppm.begin(), deltaMZs_ppm.end());
      double MAD =  Math::MAD(deltaMZs_ppm.begin(), deltaMZs_ppm.end(), median);
      double median_abs = Math::median(deltaMZs_ppmabs.begin(), deltaMZs_ppmabs.end());
      double MAD_abs = Math::MAD(deltaMZs_ppmabs.begin(), deltaMZs_ppmabs.end(), median_abs);
      writeLog_("Precursor correction:\n  median        = "
        + String(median) + " ppm  MAD = " + String(MAD)
        + "\n  median (abs.) = " + String(median_abs)
        + " ppm  MAD = " + String(MAD_abs));
    }
    return EXECUTION_OK;
  }

  void recalibrateMasses_(MSExperiment & ms_centroided, vector<PeptideIdentification>& peptide_ids, const String & id_file_abs_path)
  {
    InternalCalibration ic;
    ic.setLogType(log_type_);
    ic.fillCalibrants(peptide_ids, 25.0); // >25 ppm maximum deviation defines an outlier TODO: check if we need to adapt this
    if (ic.getCalibrationPoints().size() <= 1) return;

    // choose calibration model based on number of calibration points

    // there seem to be some problems with the QUADRATIC model that we first need to investigate
    //MZTrafoModel::MODELTYPE md = (ic.getCalibrationPoints().size() == 2) ? MZTrafoModel::LINEAR : MZTrafoModel::QUADRATIC;
    //bool use_RANSAC = (md == MZTrafoModel::LINEAR || md == MZTrafoModel::QUADRATIC);

    MZTrafoModel::MODELTYPE md = MZTrafoModel::LINEAR;
    bool use_RANSAC = true;

    Size RANSAC_initial_points = (md == MZTrafoModel::LINEAR) ? 2 : 3;
    Math::RANSACParam p(RANSAC_initial_points, 70, 10, 30, true); // TODO: check defaults (taken from tool)
    MZTrafoModel::setRANSACParams(p);
    // these limits are a little loose, but should prevent grossly wrong models without burdening the user with yet another parameter.
    MZTrafoModel::setCoefficientLimits(25.0, 25.0, 0.5);

    IntList ms_level = {1};
    double rt_chunk = 300.0; // 5 minutes
    String qc_residual_path, qc_residual_png_path;
    if (debug_level_ >= 1)
    {
      const String & id_basename = File::basename(id_file_abs_path);
      qc_residual_path = id_basename + "qc_residuals.tsv";
      qc_residual_png_path = id_basename + "qc_residuals.png";
    }

    if (!ic.calibrate(ms_centroided, ms_level, md, rt_chunk, use_RANSAC,
                  10.0,
                  5.0,
                  "",
                  "",
                  qc_residual_path,
                  qc_residual_png_path,
                  "Rscript"))
    {
      OPENMS_LOG_WARN << "\nCalibration failed. See error message above!" << std::endl;
    }
  }

  double estimateMedianChromatographicFWHM_(MSExperiment & ms_centroided)
  {
    MassTraceDetection mt_ext;
    Param mtd_param = mt_ext.getParameters();
    writeDebug_("Parameters passed to MassTraceDetection", mtd_param, 3);

    std::vector<MassTrace> m_traces;
    mt_ext.run(ms_centroided, m_traces, 1000);

    std::vector<double> fwhm_1000;
    for (auto &m : m_traces)
    {
      if (m.getSize() == 0) continue;
      m.updateMeanMZ();
      m.updateWeightedMZsd();
      double fwhm = m.estimateFWHM(false);
      fwhm_1000.push_back(fwhm);
    }

    double median_fwhm = Math::median(fwhm_1000.begin(), fwhm_1000.end());

    OPENMS_LOG_INFO << "Median chromatographic FWHM: " << median_fwhm << std::endl;

    return median_fwhm;
  }

  void calculateSeeds_(const MSExperiment & ms_centroided, FeatureMap & seeds, double median_fwhm)
  {
    //TODO: Actually FFM provides a parameter for minimum intensity. Also it copies the full experiment again once or twice.
    MSExperiment e;
    for (const auto& s : ms_centroided)
    {
      if (s.getMSLevel() == 1)
      {
        e.addSpectrum(s);
      }
    }

    ThresholdMower threshold_mower_filter;
    Param tm = threshold_mower_filter.getParameters();
    tm.setValue("threshold", getDoubleOption_("Seeding:intThreshold"));  // TODO: derive from data
    threshold_mower_filter.setParameters(tm);
    threshold_mower_filter.filterPeakMap(e);

    FeatureFinderMultiplexAlgorithm algorithm;
    Param p = algorithm.getParameters();
    p.setValue("algorithm:labels", ""); // unlabeled only
    p.setValue("algorithm:charge", getStringOption_("Seeding:charge")); //TODO infer from IDs?
    p.setValue("algorithm:rt_typical", median_fwhm * 3.0);
    p.setValue("algorithm:rt_band", getDoubleOption_("Seeding:traceRTTolerance")); // max 3 seconds shifts between isotopic traces
    p.setValue("algorithm:rt_min", median_fwhm * 0.5);
    p.setValue("algorithm:spectrum_type", "centroid");
    algorithm.setParameters(p);
    //FIXME progress of FFM is not printed at all
    const bool progress(true);
    algorithm.run(e, progress);
    seeds = algorithm.getFeatureMap();
    OPENMS_LOG_INFO << "Using " << seeds.size() << " seeds from untargeted feature extraction." << endl;
  }


  // aligns the feature maps
  double align_(
    vector<FeatureMap> & feature_maps,
    vector<TransformationDescription>& transformations
  )
  {
    if (feature_maps.size() > 1) // do we have several maps to align / link?
    {
      Param mat_param = getParam_().copy("Alignment:", true);
      writeDebug_("Parameters passed to MapAlignmentAlgorithms", mat_param, 3);

      Param model_params = TOPPMapAlignerBase::getModelDefaults("b_spline");
      String model_type = model_params.getValue("type");
      model_params = model_params.copy(model_type + ":", true);

      try
      {
        if (getStringOption_("alignment_order") == "star")
        {
          // Determine reference from data, otherwise a change in order of input files
          // leads to slightly different results
          const int reference_index(-1); // set no reference (determine from data)
          Param ma_param = mat_param.copy("align_algorithm:", true);
          writeDebug_("Parameters passed to MapAlignerIdentification", ma_param, 3);
          MapAlignmentAlgorithmIdentification aligner;
          aligner.setLogType(log_type_);
          aligner.setParameters(ma_param);
          aligner.align(feature_maps, transformations, reference_index);
        }
        else //tree-guided
        {
          MapAlignmentAlgorithmTreeGuided aligner;
          aligner.setLogType(log_type_);
          aligner.setParameters(mat_param);
          aligner.align(feature_maps, transformations);
        }
      }
      catch (Exception::MissingInformation& err)
      {
        if (getFlag_("force"))
        {
          OPENMS_LOG_ERROR
            << "Error: alignment failed. Details:\n" << err.getMessage()
            << "\nProcessing will continue using 'identity' transformations."
            << endl;
          model_type = "identity";
          transformations.resize(feature_maps.size());
        }
        else throw;
      }

      // find model parameters (if model_type == "identity" the fit is a NOP):
      vector<TransformationDescription::TransformationStatistics> alignment_stats;
      for (TransformationDescription & t : transformations)
      {
        writeDebug_("Using " + String(t.getDataPoints().size()) + " points in fit.", 1);
        if (t.getDataPoints().size() > 10)
        {
          t.fitModel(model_type, model_params);
        }
        t.printSummary(OpenMS_Log_debug);
        alignment_stats.emplace_back(t.getStatistics());
      }

      // determine maximum RT shift after transformation that includes all high confidence IDs
      using TrafoStat = TransformationDescription::TransformationStatistics;
      for (auto & s : alignment_stats)
      {
        OPENMS_LOG_INFO << "Alignment differences (second) for percentiles (before & after): " << endl;
        OPENMS_LOG_INFO << ListUtils::concatenate(s.percents,"%\t") << "%" << endl;
        OPENMS_LOG_INFO << "before alignment:" << endl;
        for (const auto& p : s.percents)
        {
          OPENMS_LOG_INFO << (int)s.percentiles_before[p] << "\t";
        }
        OPENMS_LOG_INFO << endl;

        OPENMS_LOG_INFO << "after alignment:" << endl;
        for (const auto& p : s.percents)
        {
          OPENMS_LOG_INFO << (int)s.percentiles_after[p] << "\t";
        }
        OPENMS_LOG_INFO << endl;
      }

      double max_alignment_diff = std::max_element(alignment_stats.begin(), alignment_stats.end(),
              [](TrafoStat a, TrafoStat b)
              { return a.percentiles_after[100] < b.percentiles_after[100]; })->percentiles_after[100];
      // sometimes, very good alignments might lead to bad overall performance. Choose 2 minutes as minimum.
      OPENMS_LOG_INFO << "Max alignment difference (seconds): " << max_alignment_diff << endl;
      max_alignment_diff = std::max(max_alignment_diff, 120.0); // minimum 2 minutes
      max_alignment_diff = std::min(max_alignment_diff, 600.0); // maximum 10 minutes
      return max_alignment_diff;
    }
    return 0;
  }

  void transform_(
    vector<FeatureMap>& feature_maps,
    vector<TransformationDescription>& transformations
  )
  {
    if (feature_maps.size() > 1 && !transformations.empty())
    {
      // Apply transformations
      for (Size i = 0; i < feature_maps.size(); ++i)
      {
        try
        {
          MapAlignmentTransformer::transformRetentionTimes(feature_maps[i],
            transformations[i]);
        } catch (Exception::IllegalArgument& e)
        {
          OPENMS_LOG_WARN << e.getMessage() << endl;
        }

        if (debug_level_ > 666)
        {
          // plot with e.g.:
          // Rscript ../share/OpenMS/SCRIPTS/plot_trafo.R debug_trafo_1.trafoXML debug_trafo_1.pdf
          TransformationXMLFile().store("debug_trafo_" + String(i) + ".trafoXML", transformations[i]);
        }
      }
    }
  }

  //-------------------------------------------------------------
  // Link all features of this fraction
  //-------------------------------------------------------------
  void link_(
    vector<FeatureMap> & feature_maps,
    double median_fwhm,
    double max_alignment_diff,
    ConsensusMap & consensus_fraction
  )
  {
    Param fl_param = getParam_().copy("Linking:", true);
    writeDebug_("Parameters passed to feature grouping algorithm", fl_param, 3);

    writeDebug_("Linking: " + String(feature_maps.size()) + " features.", 1);

    // grouping tolerance = max alignment error + median FWHM
    FeatureGroupingAlgorithmQT linker;
    fl_param.setValue("distance_RT:max_difference", 2.0 * max_alignment_diff + 2.0 * median_fwhm);
    linker.setParameters(fl_param);
/*
    FeatureGroupingAlgorithmKD linker;
    fl_param.setValue("warp:rt_tol", 2.0 * max_alignment_diff + 2.0 * median_fwhm);
    fl_param.setValue("link:rt_tol", 2.0 * max_alignment_diff + 2.0 * median_fwhm);
    fl_param.setValue("link:mz_tol", 10.0);
    fl_param.setValue("mz_unit", "ppm");
    linker.setParameters(fl_param);
*/
    linker.group(feature_maps, consensus_fraction);
    OPENMS_LOG_INFO << "Size of consensus fraction: " << consensus_fraction.size() << endl;
    assert(!consensus_fraction.empty());
  }

  // Align and link.
  // @return maximum alignment difference observed (to guide linking)
  double alignAndLink_(
    vector<FeatureMap> & feature_maps,
    ConsensusMap & consensus_fraction,
    vector<TransformationDescription>& transformations,
    const double median_fwhm)
  {
    double max_alignment_diff(0.0);

    if (feature_maps.size() > 1)
    {
      max_alignment_diff = align_(feature_maps, transformations);

      transform_(feature_maps, transformations);

      link_(feature_maps,
            median_fwhm,
            max_alignment_diff,
            consensus_fraction);
    }
    else // only one feature map
    {
      MapConversion::convert(0, feature_maps.back(), consensus_fraction);
    }

    return max_alignment_diff;
  }

  // determine cooccurance of peptide in different runs
  // returns map sequence+charge -> map index in consensus map
  map<pair<String, UInt>, vector<int> > getPeptideOccurrence_(const ConsensusMap &cons)
  {
    map<Size, UInt> num_consfeat_of_size;
    map<Size, UInt> num_consfeat_of_size_with_id;

    map<pair<String, UInt>, vector<int> > seq_charge2map_occurence;
    for (ConsensusMap::const_iterator cmit = cons.begin(); cmit != cons.end(); ++cmit)
    {
      ++num_consfeat_of_size[cmit->size()];
      const auto& pids = cmit->getPeptideIdentifications();
      if (!pids.empty())
      {
        ++num_consfeat_of_size_with_id[cmit->size()];

        // count how often a peptide/charge pair has been observed in the different maps
        const vector<PeptideHit>& phits = pids[0].getHits();
        if (!phits.empty())
        {
          const String s = phits[0].getSequence().toString();
          const int z = phits[0].getCharge();

          if (seq_charge2map_occurence[make_pair(s,z)].empty())
          {
            seq_charge2map_occurence[make_pair(s,z)] = vector<int>(cons.getColumnHeaders().size(), 0);
          }

          // assign id to all dimensions in the consensus feature
          for (auto const & f : cmit->getFeatures())
          {
            Size map_index = f.getMapIndex();
            seq_charge2map_occurence[make_pair(s,z)][map_index] += 1;
          }
        }
      }
    }
    return seq_charge2map_occurence;
  }

  // simple transfer between runs
  // if a peptide has not been quantified in more than min_occurrence runs, then take all consensus features that have it identified at least once
  // and transfer the ID with RT of the the consensus feature (the average if we have multiple consensus elements)
  multimap<Size, PeptideIdentification> transferIDsBetweenSameFraction_(const ConsensusMap& consensus_fraction, Size min_occurrence = 3)
  {
    // determine occurrence of ids
    map<pair<String, UInt>, vector<int> > occurrence = getPeptideOccurrence_(consensus_fraction);

    // build map of missing ids
    map<pair<String, UInt>, set<int> > missing; // set of maps missing the id
    for (auto & o : occurrence)
    {
      // more than min_occurrence elements in consensus map that are non-zero?
      const Size count_non_zero = (Size) std::count_if(o.second.begin(), o.second.end(), [](int i){return i > 0;});

      if (count_non_zero >= min_occurrence
       && count_non_zero < o.second.size())
      {
        for (Size i = 0; i != o.second.size(); ++i)
        {
          // missing ID for this consensus element
          if (o.second[i] == 0) { missing[o.first].insert(i); }
        }
      }
    }

    Size n_transferred_ids(0);
    // create representative id to transfer to missing
    multimap<Size, PeptideIdentification> transfer_ids;
    for (auto & c : consensus_fraction)
    {
      const auto& pids = c.getPeptideIdentifications();
      if (pids.empty()) continue; // skip consensus feature without IDs

      const vector<PeptideHit>& phits = pids[0].getHits();
      if (phits.empty()) continue; // skip no PSM annotated

      const String s = phits[0].getSequence().toString();
      const int z = phits[0].getCharge();
      pair<String, UInt> seq_z = make_pair(s, z);
      map<pair<String, UInt>, set<int> >::const_iterator it = missing.find(seq_z);

      if (it == missing.end()) continue; // skip sequence and charge not marked as missing in one of the other maps

      for (int idx : it->second)
      {
        // use consensus feature ID and retention time to transfer between runs
        pair<Size, PeptideIdentification> p = make_pair(idx, pids[0]);
        p.second.setRT(c.getRT());
        transfer_ids.insert(p);
        ++n_transferred_ids;
      }
    }
    OPENMS_LOG_INFO << "Transfered IDs: " << n_transferred_ids << endl;
    return transfer_ids;
  }

  ExitCodes checkSingleRunPerID_(const vector<ProteinIdentification>& protein_ids, const String& id_file_abs_path)
  {
    if (protein_ids.size() != 1)
    {
      OPENMS_LOG_FATAL_ERROR << "Exactly one protein identification run must be annotated in " << id_file_abs_path << endl;
      return ExitCodes::INCOMPATIBLE_INPUT_DATA;
    }

    StringList run_paths;
    protein_ids[0].getPrimaryMSRunPath(run_paths);
    if (run_paths.size() != 1)
    {
      OPENMS_LOG_FATAL_ERROR << "ProteomicsLFQ does not support merged ID runs. ID file: " << id_file_abs_path << endl;
      return ExitCodes::INCOMPATIBLE_INPUT_DATA;
    }

    return EXECUTION_OK;
  }

  ExitCodes switchScoreType_(vector<PeptideIdentification>& peptide_ids, const String& id_file_abs_path)
  {
    // Check if score types are valid. TODO
    try
    {
      IDScoreSwitcherAlgorithm switcher;
      Size c = 0;
      switcher.switchToGeneralScoreType(peptide_ids, IDScoreSwitcherAlgorithm::ScoreType::PEP, c);
    }
    catch(Exception::MissingInformation&)
    {
      OPENMS_LOG_FATAL_ERROR << "ProteomicsLFQ expects a Posterior Error Probability score in all Peptide IDs. ID file: " << id_file_abs_path << endl;
      return ExitCodes::INCOMPATIBLE_INPUT_DATA;
    }
    return EXECUTION_OK;
  }

  ExitCodes loadAndCleanupIDFile_(
    const String& id_file_abs_path,
    const String& mz_file,
    const Size& fraction_group,
    const Size& fraction,
    vector<ProteinIdentification>& protein_ids,
    vector<PeptideIdentification>& peptide_ids,
    set<String>& fixed_modifications,  // adds to
    set<String>& variable_modifications) // adds to
  {
    const String& mz_file_abs_path = File::absolutePath(mz_file);
    IdXMLFile().load(id_file_abs_path, protein_ids, peptide_ids);

    ExitCodes e = checkSingleRunPerID_(protein_ids, id_file_abs_path);
    if (e != EXECUTION_OK) return e;

    e = switchScoreType_(peptide_ids, id_file_abs_path);
    if (e != EXECUTION_OK) return e;

    // TODO we could think about removing this limitation
    IDFilter::keepBestPeptideHits(peptide_ids, false); // strict = false
    if (!getFlag_("PeptideQuantification:quantify_decoys"))
    {
      IDFilter::removeDecoyHits(peptide_ids);
      IDFilter::removeDecoyHits(protein_ids);
    }
    IDFilter::removeEmptyIdentifications(peptide_ids);
    IDFilter::removeUnreferencedProteins(protein_ids, peptide_ids);

    if (peptide_ids.empty())
    {
      OPENMS_LOG_FATAL_ERROR << "No peptide identifications present after removing decoys " << id_file_abs_path << endl;
      return ExitCodes::INCOMPATIBLE_INPUT_DATA;
    }

    // add to the (global) set of fixed and variable modifications
    const vector<String>& var_mods = protein_ids[0].getSearchParameters().variable_modifications;
    const vector<String>& fixed_mods = protein_ids[0].getSearchParameters().fixed_modifications;
    std::copy(var_mods.begin(), var_mods.end(), std::inserter(variable_modifications, variable_modifications.begin()));
    std::copy(fixed_mods.begin(), fixed_mods.end(), std::inserter(fixed_modifications, fixed_modifications.end()));

    // delete meta info to free some space
    for (PeptideIdentification & pid : peptide_ids)
    {
      // we currently can't clear the PeptideIdentification meta data
      // because the spectrum_reference is stored in the meta value (which it probably shouldn't)
      // TODO: pid.clearMetaInfo(); if we move it to the PeptideIdentification structure
      for (PeptideHit & ph : pid.getHits())
      {
        // TODO: we only have super inefficient meta value removal
        vector<String> keys;
        ph.getKeys(keys);
        for (const auto& k : keys)
        {
          if (!(k.hasSubstring("_score")
            || k.hasSubstring("q-value")
            || k.hasPrefix("Luciphor_global_flr")
            || k == "target_decoy") // keep target_decoy information for QC
            )
          {
            ph.removeMetaValue(k);
          }
        }
        // we only clear selected metavalues
        //ph.clearMetaInfo();
      }
    }

    ///////////////////////////////////////////////////////
    // annotate experimental design
    // check and reannotate mzML file in ID
    StringList id_msfile_ref;
    protein_ids[0].getPrimaryMSRunPath(id_msfile_ref);

    // fix other problems like missing MS run path annotations
    if (id_msfile_ref.empty())
    {
      OPENMS_LOG_WARN  << "MS run path not set in ID file: " << id_file_abs_path << endl
                       << "Resetting reference to MS file provided at same input position." << endl;
    }
    else if (id_msfile_ref.size() == 1)
    {
      // Check if the annotated primary MS run filename matches the mzML filename (comparison by base name)
      const String& in_bn = FileHandler::stripExtension(File::basename(mz_file_abs_path));
      const String& id_primaryMSRun_bn = FileHandler::stripExtension(File::basename(id_msfile_ref[0]));

      if (in_bn != id_primaryMSRun_bn)  // mismatch between annotation in ID file and provided mzML file
      {
        OPENMS_LOG_WARN << "MS run path referenced from ID file does not match MS file at same input position: " << id_file_abs_path << endl
                        << "Resetting reference to MS file provided at same input position." << endl;
      }
    }
    else
    {
      OPENMS_LOG_WARN << "Multiple MS files referenced from ID file: " << id_file_abs_path << endl
                      << "Resetting reference to MS file provided at same input position." << endl;
    }
    id_msfile_ref = StringList{mz_file};
    protein_ids[0].setPrimaryMSRunPath(id_msfile_ref);
    protein_ids[0].setMetaValue("fraction_group", fraction_group);
    protein_ids[0].setMetaValue("fraction", fraction);

    // update identifiers to make them unique
    // fixes some bugs related to users splitting the original mzML and id files before running the analysis
    // in that case these files might have the same identifier
    const String old_identifier = protein_ids[0].getIdentifier();
    const String new_identifier = old_identifier + "_" + String(fraction_group) + "F" + String(fraction);
    protein_ids[0].setIdentifier(new_identifier);
    for (PeptideIdentification & p : peptide_ids)
    {
      if (p.getIdentifier() == old_identifier)
      {
        p.setIdentifier(new_identifier);
      }
      else
      {
        OPENMS_LOG_WARN << "Peptide ID identifier found not present in the protein ID" << endl;
      }
    }

    bool missing_spec_ref(false);
    for (const PeptideIdentification & pid : peptide_ids)
    {
      if (!pid.metaValueExists("spectrum_reference")
        || pid.getMetaValue("spectrum_reference").toString().empty())
      {
        missing_spec_ref = true;
        break;
      }
    }
    // reannotate spectrum references if missing
    if (missing_spec_ref)
    {
      OPENMS_LOG_WARN << "Warning: The identification files don't contain a meta value with the spectrum native id.\n"
                         "OpenMS will try to reannotate them by matching retention times between id and spectra." << endl;

      SpectrumMetaDataLookup::addMissingSpectrumReferences(
        peptide_ids,
        mz_file_abs_path,
        true);
    }

    return EXECUTION_OK;
  }

  ExitCodes quantifyFraction_(
    const pair<unsigned int, std::vector<String> > & ms_files,
    const map<String, String>& mzfile2idfile,
    double median_fwhm,
    const multimap<Size, PeptideIdentification> & transfered_ids,
    ConsensusMap & consensus_fraction,
    vector<TransformationDescription> & transformations,
    double& max_alignment_diff,
    set<String>& fixed_modifications,
    set<String>& variable_modifications)
  {
    vector<FeatureMap> feature_maps;
    const Size fraction = ms_files.first;

    const bool is_already_aligned = !transformations.empty();

    // debug output
    writeDebug_("Processing fraction number: " + String(fraction) + "\nFiles: ",  1);
    for (String const & mz_file : ms_files.second) { writeDebug_(mz_file,  1); }

    // for sanity checks we collect the primary MS run basenames as well as the ones stored in the ID files (below)
    StringList id_MS_run_ref;
    StringList in_MS_run = ms_files.second;

    // for each MS file of current fraction (e.g., all MS files that measured the n-th fraction)
    Size fraction_group{1};
    for (String const & mz_file : ms_files.second)
    {
      writeDebug_("Processing file: " + mz_file,  1);
      // centroid spectra (if in profile mode) and correct precursor masses
      MSExperiment ms_centroided;

      {
        ExitCodes e = centroidAndCorrectPrecursors_(mz_file, ms_centroided);
        if (e != EXECUTION_OK) { return e; }
      }

      // load and clean identification data associated with MS run
      vector<ProteinIdentification> protein_ids;
      vector<PeptideIdentification> peptide_ids;
      const String& mz_file_abs_path = File::absolutePath(mz_file);
      const String& id_file_abs_path = File::absolutePath(mzfile2idfile.at(mz_file_abs_path));

      {
        ExitCodes e = loadAndCleanupIDFile_(id_file_abs_path, mz_file, fraction_group, fraction, protein_ids, peptide_ids, fixed_modifications, variable_modifications);
        if (e != EXECUTION_OK) return e;
      }

      StringList id_msfile_ref;
      protein_ids[0].getPrimaryMSRunPath(id_msfile_ref);
      id_MS_run_ref.push_back(id_msfile_ref[0]);

      //-------------------------------------------------------------
      // Internal Calibration of spectra peaks and precursor peaks with high-confidence IDs
      //-------------------------------------------------------------
      if (getStringOption_("mass_recalibration") == "true")
      {
        recalibrateMasses_(ms_centroided, peptide_ids, id_file_abs_path);
      }

      vector<ProteinIdentification> ext_protein_ids;
      vector<PeptideIdentification> ext_peptide_ids;

      //////////////////////////////////////////////////////
      // Transfer aligned IDs
      //////////////////////////////////////////////////////
      if (!transfered_ids.empty())
      {
        OPENMS_PRECONDITION(is_already_aligned, "Data has not been aligned.")

        // transform observed IDs and spectra
        MapAlignmentTransformer::transformRetentionTimes(peptide_ids, transformations[fraction_group - 1]);
        MapAlignmentTransformer::transformRetentionTimes(ms_centroided, transformations[fraction_group - 1]);

        // copy the (already) aligned, consensus feature derived ids that are to be transferred to this map to peptide_ids
        auto range = transfered_ids.equal_range(fraction_group - 1);
        for (auto& it = range.first; it != range.second; ++it)
        {
           PeptideIdentification trans = it->second;
           trans.setIdentifier(protein_ids[0].getIdentifier());
           peptide_ids.push_back(trans);
        }
      }

      //////////////////////////////////////////
      // Chromatographic parameter estimation
      //////////////////////////////////////////
      median_fwhm = estimateMedianChromatographicFWHM_(ms_centroided);

      //-------------------------------------------------------------
      // Feature detection
      //-------------------------------------------------------------
      ///////////////////////////////////////////////

      // Run MTD before FFM

      // create empty feature map and annotate MS file
      FeatureMap seeds;

      StringList sl;
      sl.push_back(mz_file);
      seeds.setPrimaryMSRunPath(sl);

      if (getStringOption_("targeted_only") == "false")
      {
        calculateSeeds_(ms_centroided, seeds, median_fwhm);
        if (debug_level_ > 666)
        {
          FeatureXMLFile().store("debug_seeds_fraction_" + String(ms_files.first) + "_" + String(fraction_group) + ".featureXML", seeds);
        }
      }

      /////////////////////////////////////////////////
      // Run FeatureFinderIdentification

      FeatureMap fm;
      StringList feature_msfile_ref;
      feature_msfile_ref.push_back(mz_file);
      fm.setPrimaryMSRunPath(feature_msfile_ref);

      FeatureFinderIdentificationAlgorithm ffi;
      ffi.getMSData().swap(ms_centroided);
      ffi.getProgressLogger().setLogType(log_type_);

      Param ffi_param = getParam_().copy("PeptideQuantification:", true);
      ffi_param.setValue("detect:peak_width", 5.0 * median_fwhm);
      ffi_param.setValue("EMGScoring:init_mom", "true");
      ffi_param.setValue("EMGScoring:max_iteration", 100);
      ffi_param.setValue("debug", debug_level_); // pass down debug level

      ffi.setParameters(ffi_param);
      writeDebug_("Parameters passed to FeatureFinderIdentification algorithm", ffi_param, 3);

      IdentificationData id_data, id_data_ext;
      IdentificationDataConverter::importIDs(id_data, protein_ids, peptide_ids);
      IdentificationDataConverter::importIDs(id_data_ext, ext_protein_ids, ext_peptide_ids);
      if (!seeds.empty()) ffi.convertSeeds(seeds, id_data);

      FeatureMap tmp = fm;
      ffi.run(tmp, id_data, id_data_ext);
      // convert IDs in feature map to Peptide-/ProteinIdentification:
      IdentificationDataConverter::exportFeatureIDs(tmp);

      // TODO: consider moving this to FFid
      // free parts of feature map not needed for further processing (e.g., subfeatures...)
      for (auto & f : tmp)
      {
        //TODO keep FWHM meta value for QC
        f.clearMetaInfo();
        f.setSubordinates({});
        f.setConvexHulls({});
      }

      IDConflictResolverAlgorithm::resolve(tmp,
          getStringOption_("keep_feature_top_psm_only") == "false"); // keep only best peptide per feature per file

      feature_maps.push_back(tmp);

      if (debug_level_ > 666)
      {
        FeatureXMLFile().store("debug_fraction_" + String(ms_files.first) + "_" + String(fraction_group) + ".featureXML", feature_maps.back());
      }

      ++fraction_group;
    }

    // Check for common mistake that order of input files have been switched.
    // This is the case if basenames are identical but the order does not match.
    if (!File::validateMatchingFileNames(in_MS_run, id_MS_run_ref, true, true, false)) // only basenames, without extension, only order
    {
      throw Exception::IllegalArgument(__FILE__, __LINE__,
        OPENMS_PRETTY_FUNCTION, "MS run path reference in ID files and spectra filenames match but order differs.");
    }

    //-------------------------------------------------------------
    // Align all features of this fraction (if not already aligned)
    //-------------------------------------------------------------
    if (!is_already_aligned)
    {
      max_alignment_diff = alignAndLink_(
        feature_maps,
        consensus_fraction,
        transformations,
        median_fwhm);
    }
    else // Data already aligned. Link with previously determined alignment difference
    {
      link_(feature_maps,
        median_fwhm,
        max_alignment_diff,
        consensus_fraction);
    }

    // add dataprocessing
    if (feature_maps.size() > 1)
    {
      addDataProcessing_(consensus_fraction,
        getProcessingInfo_(DataProcessing::ALIGNMENT));
      addDataProcessing_(consensus_fraction,
        getProcessingInfo_(DataProcessing::FEATURE_GROUPING));
    }

    ////////////////////////////////////////////////////////////
    // Annotate experimental design in consensus map
    ////////////////////////////////////////////////////////////
    Size j(0);
    // for each MS file (as provided in the experimental design)
    for (String const & mz_file : ms_files.second)
    {
      const Size curr_fraction_group = j + 1;
      consensus_fraction.getColumnHeaders()[j].label = "label-free";
      consensus_fraction.getColumnHeaders()[j].filename = mz_file;
      consensus_fraction.getColumnHeaders()[j].unique_id = feature_maps[j].getUniqueId();
      consensus_fraction.getColumnHeaders()[j].setMetaValue("fraction", fraction);
      consensus_fraction.getColumnHeaders()[j].setMetaValue("fraction_group", curr_fraction_group);
      ++j;
    }

    // assign unique ids
    consensus_fraction.applyMemberFunction(&UniqueIdInterface::setUniqueId);

    // sort list of peptide identifications in each consensus feature by map index
    consensus_fraction.sortPeptideIdentificationsByMapIndex();

    if (debug_level_ >= 666)
    {
      ConsensusXMLFile().store("debug_fraction_" + String(ms_files.first) +  ".consensusXML", consensus_fraction);
      writeDebug_("to produce a consensus map with: " + String(consensus_fraction.getColumnHeaders().size()) + " columns.", 1);
    }

    //-------------------------------------------------------------
    // ID conflict resolution
    //-------------------------------------------------------------
    IDConflictResolverAlgorithm::resolve(consensus_fraction, true);

    //-------------------------------------------------------------
    // ConsensusMap normalization (basic)
    //-------------------------------------------------------------
    if (getStringOption_("out_msstats").empty()
    && getStringOption_("out_triqler").empty())  // only normalize if no MSstats/Triqler output is generated
    {
      ConsensusMapNormalizerAlgorithmMedian::normalizeMaps(
        consensus_fraction,
        ConsensusMapNormalizerAlgorithmMedian::NM_SCALE,
        "",
        "");
    }



    // max_alignment_diff returned by reference
    return EXECUTION_OK;
  }


  ExitCodes inferProteinGroups_(const StringList in_ids,
    const String& in_db,
    const map<String, String>& idfile2mzfile,
    const set<String>& fixed_modifications,
    vector<ProteinIdentification>& inferred_protein_ids,
    vector<PeptideIdentification>& inferred_peptide_ids)
  {
    // load the IDs again and merge
    IDMergerAlgorithm merger{String("all_merged")};

    for (const auto& idfile : in_ids)
    {
      vector<ProteinIdentification> protein_ids;
      vector<PeptideIdentification> peptide_ids;
      IdXMLFile().load(idfile, protein_ids, peptide_ids);

      // Check if score types are valid.
      //TODO do that in the inference algorithms? Epifany only does it for consensusXML
      try
      {
        IDScoreSwitcherAlgorithm switcher;
        Size c = 0;
        switcher.switchToGeneralScoreType(peptide_ids, IDScoreSwitcherAlgorithm::ScoreType::PEP, c);
      }
      catch(Exception::MissingInformation&)
      {
        OPENMS_LOG_FATAL_ERROR <<
          "ProteomicsLFQ expects a Posterior Error Probability score in all Peptide IDs. ID file: "
          << idfile << endl;
        return ExitCodes::INCOMPATIBLE_INPUT_DATA;
      }

      //TODO we could think about removing this limitation
      IDFilter::keepBestPeptideHits(peptide_ids, false); // strict = false

      // reannotate MS run if not present
      StringList id_msfile_ref;
      protein_ids[0].getPrimaryMSRunPath(id_msfile_ref);
      if (id_msfile_ref.empty())
      {
        id_msfile_ref.push_back(idfile2mzfile.at(idfile));
        protein_ids[0].setPrimaryMSRunPath(id_msfile_ref);
      }

      // TODO: Filter for a PSM FDR? Better on an experiment-level though
      merger.insertRuns(std::move(protein_ids), std::move(peptide_ids));
    }

    // For now, we merge all into one. Inference per condition would be another option
    merger.returnResultsAndClear(inferred_protein_ids[0], inferred_peptide_ids);

    if (debug_level_ >= 666)
    {
      IdXMLFile().store("debug_mergedIDs.idXML", inferred_protein_ids, inferred_peptide_ids);
    }

    // since we don't require an index as input but need to calculate e.g., coverage we reindex here (fast)
    if (!in_db.empty())
    {
      PeptideIndexing indexer;
      Param param_pi = indexer.getParameters();
      param_pi.setValue("missing_decoy_action", "silent");
      param_pi.setValue("write_protein_sequence", "true");
      param_pi.setValue("write_protein_description", "true");
      indexer.setParameters(param_pi);

      // stream data in fasta file
      FASTAContainer<TFI_File> fasta_db(in_db);
      PeptideIndexing::ExitCodes indexer_exit = indexer.run(fasta_db, inferred_protein_ids, inferred_peptide_ids);

      if ((indexer_exit != PeptideIndexing::EXECUTION_OK) &&
          (indexer_exit != PeptideIndexing::PEPTIDE_IDS_EMPTY))
      {
        if (indexer_exit == PeptideIndexing::DATABASE_EMPTY)
        {
          return INPUT_FILE_EMPTY;
        }
        else if (indexer_exit == PeptideIndexing::UNEXPECTED_RESULT)
        {
          return UNEXPECTED_RESULT;
        }
        else
        {
          return UNKNOWN_ERROR;
        }
      }
    }

    if (debug_level_ >= 666)
    {
      IdXMLFile().store("debug_mergedIDs_reindexed.idXML", inferred_protein_ids, inferred_peptide_ids);
    }

    //-------------------------------------------------------------
    // Protein inference
    //-------------------------------------------------------------
    // TODO: Think about ProteinInference on IDs only merged per condition
    bool groups = getStringOption_("protein_quantification") != "strictly_unique_peptides";
    bool bayesian = getStringOption_("protein_inference") == "bayesian";
    if (!bayesian) // simple aggregation
    {
      BasicProteinInferenceAlgorithm bpia;
      bpia.run(inferred_peptide_ids, inferred_protein_ids);

      if (groups)
      {
        IDBoostGraph ibg{inferred_protein_ids[0], inferred_peptide_ids, 0, false, false};
        ibg.computeConnectedComponents();
        ibg.calculateAndAnnotateIndistProteins(true);
        auto & ipg = inferred_protein_ids[0].getIndistinguishableProteins();
        std::sort(std::begin(ipg), std::end(ipg));
      }
    }
    else // if (bayesian)
    {
      if (!groups) //TODO @julianus: easy to fix. Remove that limitation by adding a bool param.
      {
        throw OpenMS::Exception::InvalidParameter(
          __FILE__,
          __LINE__,
          OPENMS_PRETTY_FUNCTION,
          "Inference = Bayes currently automatically groups proteins and does not allow for"
          " strictly_unique_peptides during quantification.");
      }
      // Important Note: BayesianProteinInference by default keeps only the best
      // PSM per peptide!
      // TODO maybe allow otherwise!
      BayesianProteinInferenceAlgorithm bayes;
      //bayesian inference automatically annotates groups
      bayes.inferPosteriorProbabilities(inferred_protein_ids, inferred_peptide_ids);
    }

    // if no or only partial grouping was performed, add rest of proteins as singleton groups
    // (assumed by greedy resolution for now)
    inferred_protein_ids[0].fillIndistinguishableGroupsWithSingletons();

    if (debug_level_ >= 666)
    {
      IdXMLFile().store("debug_mergedIDs_inference.idXML", inferred_protein_ids, inferred_peptide_ids);
    }

    // TODO think about order of the next three steps (greedy resolution, FDR calc and filtering)

    // Optional greedy group resolution
    // TODO finish greedy resolution on the new graph structure, since we built it for inference already anyway
    bool greedy_group_resolution = getStringOption_("protein_quantification") == "shared_peptides";
    if (greedy_group_resolution)
    {
      PeptideProteinResolution::run(inferred_protein_ids, inferred_peptide_ids);
      // TODO add an option to calculate FDR including those "second best protein hits"?
      if (debug_level_ >= 666)
      {
        IdXMLFile().store("debug_mergedIDsGreedyResolved.idXML", inferred_protein_ids, inferred_peptide_ids);
      }
    }

    //-------------------------------------------------------------
    // Protein (and additional peptide?) FDR
    //-------------------------------------------------------------
    const double max_fdr = getDoubleOption_("proteinFDR");
    // Note: actually, when Bayesian inference was performed, only one (best) PSM
    // is left per peptide, so the calculated PSM FDR is equal to a Peptide FDR
    const double max_psm_fdr = getDoubleOption_("psmFDR");
    FalseDiscoveryRate fdr;
    if (getFlag_("PeptideQuantification:quantify_decoys"))
    {
      Param fdr_param = fdr.getParameters();
      fdr_param.setValue("add_decoy_peptides", "true");
      fdr_param.setValue("add_decoy_proteins", "true");
      fdr.setParameters(fdr_param);
    }

    fdr.applyBasic(inferred_protein_ids[0]);

    if (max_psm_fdr < 1.)
    {
      fdr.applyBasic(inferred_peptide_ids);
    }

    if (!getFlag_("PeptideQuantification:quantify_decoys"))
    { // FDR filtering removed all decoy proteins -> update references and remove all unreferenced (decoy) PSMs
      IDFilter::updateProteinReferences(inferred_peptide_ids, inferred_protein_ids, true);
      IDFilter::removeUnreferencedProteins(inferred_protein_ids, inferred_peptide_ids); // if we dont filter peptides for now, we dont need this
      IDFilter::updateProteinGroups(inferred_protein_ids[0].getIndistinguishableProteins(), inferred_protein_ids[0].getHits());
      IDFilter::updateProteinGroups(inferred_protein_ids[0].getProteinGroups(), inferred_protein_ids[0].getHits());
    }

    if (debug_level_ >= 666)
    {
      // This is needed because we throw out decoy proteins during FDR
      IDFilter::updateProteinReferences(inferred_peptide_ids, inferred_protein_ids, true);
      IDFilter::removeUnreferencedProteins(inferred_protein_ids, inferred_peptide_ids); // if we dont filter peptides for now, we dont need this
      IDFilter::updateProteinGroups(inferred_protein_ids[0].getIndistinguishableProteins(), inferred_protein_ids[0].getHits());
      IDFilter::updateProteinGroups(inferred_protein_ids[0].getProteinGroups(), inferred_protein_ids[0].getHits());

      IdXMLFile().store("debug_mergedIDsGreedyResolvedFDR.idXML", inferred_protein_ids, inferred_peptide_ids);
    }

    // FDR filtering
    if (max_psm_fdr < 1.) // PSM level
    {
      IDFilter::filterHitsByScore(inferred_peptide_ids, max_psm_fdr);
    }

    if (max_fdr < 1.) // protein level
    {
      IDFilter::filterHitsByScore(inferred_protein_ids, max_fdr);
      IDFilter::updateProteinReferences(inferred_peptide_ids, inferred_protein_ids, true);
    }

    if (max_psm_fdr < 1.)
    {
      IDFilter::removeUnreferencedProteins(inferred_protein_ids,
                                           inferred_peptide_ids);
    }
    if (max_fdr < 1. || max_psm_fdr < 1.)
    {
      IDFilter::updateProteinGroups(inferred_protein_ids[0].getIndistinguishableProteins(), inferred_protein_ids[0].getHits());
      IDFilter::updateProteinGroups(inferred_protein_ids[0].getProteinGroups(), inferred_protein_ids[0].getHits());
    }

    if (inferred_protein_ids[0].getHits().empty())
    {
      throw Exception::MissingInformation(
          __FILE__,
          __LINE__,
          OPENMS_PRETTY_FUNCTION,
          "No proteins left after FDR filtering. Please check the log and adjust your settings.");
    }

    if (debug_level_ >= 666)
    {
      IdXMLFile().store("debug_mergedIDsGreedyResolvedFDRFiltered.idXML", inferred_protein_ids, inferred_peptide_ids);
    }

    // ensure that only one final inference result is generated for now
    assert(inferred_protein_ids.size() == 1);

    // do we only want to keep strictly unique peptides (e.g., no groups)?
    if (!greedy_group_resolution && !groups)
    {
      IDFilter::keepUniquePeptidesPerProtein(inferred_peptide_ids);
      if (debug_level_ >= 666)
      {
        IdXMLFile().store("debug_mergedIDsFDRFilteredStrictlyUniqueResolved.idXML", inferred_protein_ids, inferred_peptide_ids);
      }
    }

    // compute coverage (sequence was annotated during PeptideIndexing)
    inferred_protein_ids[0].computeCoverage(inferred_peptide_ids);

    // TODO: this might not be correct if only the best peptidoform is kept
    // determine observed modifications (exclude fixed mods)
    inferred_protein_ids[0].computeModifications(inferred_peptide_ids, StringList(fixed_modifications.begin(), fixed_modifications.end()));

    return EXECUTION_OK;
  }

  void syncIDAndQuant_(vector<PeptideIdentification>& pids, const unordered_map<String,set<String>>& pep2prot_inferred)
  {
    for (auto& pid : pids)
    {
      auto& hits = pid.getHits();
      for (auto& ph : hits)
      {
        std::vector<PeptideEvidence> pes = ph.getPeptideEvidences();
        auto pep2prot_it = pep2prot_inferred.find(ph.getSequence().toUnmodifiedString());
        if (pep2prot_it != pep2prot_inferred.end())
        {
          const auto accs = pep2prot_it->second;
          pes.erase(std::remove_if(pes.begin(),
                              pes.end(),
                              [&accs](PeptideEvidence& x){
                                return accs.find(x.getProteinAccession()) == accs.end();
                              }),
              pes.end());
          ph.setPeptideEvidences(std::move(pes));
        }
        else
        {
          ph.setPeptideEvidences({});
        }
      }
      // erase hits without references to proteins
      hits.erase(std::remove_if(hits.begin(), hits.end(),
                            [](PeptideHit& x){ return x.getPeptideEvidences().empty(); }),
            hits.end());
    }
    // erase peptide ids without peptide hits
    pids.erase(std::remove_if(pids.begin(),
                    pids.end(),
                    [](PeptideIdentification& x){ return x.getHits().empty(); }),
          pids.end());
  }

  ExitCodes main_(int, const char **) override
  {
    //-------------------------------------------------------------
    // Parameter handling
    //-------------------------------------------------------------

    // Read tool parameters
    StringList in = getStringList_("in");
    String out = getStringOption_("out");
    String out_msstats = getStringOption_("out_msstats");
    String out_triqler = getStringOption_("out_triqler");
    StringList in_ids = getStringList_("ids");
    String design_file = getStringOption_("design");
    String in_db = getStringOption_("fasta");

    // Validate parameters
    if (in.size() != in_ids.size())
    {
      throw Exception::FileNotFound(__FILE__, __LINE__,
        OPENMS_PRETTY_FUNCTION, "Number of spectra file (" + String(in.size()) + ") must match number of ID files (" + String(in_ids.size()) + ").");
    }

    if (getStringOption_("quantification_method") == "spectral_counting")
    {
      if (!out_msstats.empty())
      {
        throw Exception::FileNotFound(__FILE__, __LINE__,
          OPENMS_PRETTY_FUNCTION, "MSstats export for spectral counting data not supported. Please remove output file.");
      }
      if (!out_triqler.empty())
      {
        throw Exception::FileNotFound(__FILE__, __LINE__,
          OPENMS_PRETTY_FUNCTION, "Triqler export for spectral counting data not supported. Please remove output file.");
      }
    }

    //-------------------------------------------------------------
    // Experimental design: read or generate default
    //-------------------------------------------------------------
    ExperimentalDesign design;
    if (!design_file.empty())
    { // load from file
      design = ExperimentalDesignFile::load(design_file, false);
    }
    else
    {
      OPENMS_LOG_INFO << "No experimental design file provided.\n"
                      << "Assuming a label-free experiment without fractionation.\n"
                      << endl;

      // default to unfractionated design
      ExperimentalDesign::MSFileSection msfs;
      Size count{1};
      for (String & s : in)
      {
        ExperimentalDesign::MSFileSectionEntry e;
        e.fraction = 1;
        e.fraction_group = count;
        e.label = 1;
        e.path = s;
        e.sample = count;
        msfs.push_back(e);
      }
      design.setMSFileSection(msfs);
    }

    // some sanity checks
    // extract basenames from experimental design and input files
    const auto& pl2fg = design.getPathLabelToFractionGroupMapping(true);
    set<String> ed_basenames;
    for (const auto& p : pl2fg)
    {
      const String& filename = p.first.first;
      ed_basenames.insert(filename);
    }

    set<String> in_basenames;
    for (Size i = 0; i != in.size(); ++i)
    {
      const String& in_bn = File::basename(in[i]);
      in_basenames.insert(in_bn);
    }

    if (!std::includes(ed_basenames.begin(), ed_basenames.end(), in_basenames.begin(), in_basenames.end()))
    {
      throw Exception::InvalidParameter(__FILE__, __LINE__,
        OPENMS_PRETTY_FUNCTION, "Spectra file basenames provided as input need to match a subset the experimental design file basenames.");
    }

    Size nr_filtered = design.filterByBasenames(in_basenames);
    if (nr_filtered > 0)
    {
      OPENMS_LOG_WARN << "Warning: " << nr_filtered << " files from experimental design were not passed as mzMLs. Continuing with subset if the fractions still match." << std::endl;
    }

    if (design.getNumberOfLabels() != 1)
    {
      throw Exception::InvalidParameter(__FILE__, __LINE__,
        OPENMS_PRETTY_FUNCTION, "Experimental design is not label-free as it contains multiple labels.");
    }
    if (!design.sameNrOfMSFilesPerFraction())
    {
      throw Exception::InvalidParameter(__FILE__, __LINE__,
        OPENMS_PRETTY_FUNCTION, "Different number of fractions for different samples provided. This is currently not supported by ProteomicsLFQ.");
    }

    std::map<unsigned int, std::vector<String> > frac2ms = design.getFractionToMSFilesMapping();

    for (auto & f : frac2ms)
    {
      writeDebug_("Fraction " + String(f.first) + ":", 10);
      for (const String & s : f.second)
      {
        writeDebug_("MS file: " + s, 10);
      }
    }

    // Map between mzML file and corresponding id file
    // Here we currently assume that these are provided in the exact same order.
    map<String, String> mzfile2idfile = mapMzML2Ids_(in, in_ids);
    map<String, String> idfile2mzfile = mapId2MzMLs_(mzfile2idfile);

    Param pep_param = getParam_().copy("Posterior Error Probability:", true);
    writeDebug_("Parameters passed to PEP algorithm", pep_param, 3);

    // TODO: inference parameter

    Param pq_param = getParam_().copy("ProteinQuantification:", true);
    writeDebug_("Parameters passed to PeptideAndProteinQuant algorithm", pq_param, 3);


    Param com_param = getParam_().copy("algorithm:common:", true);
    writeDebug_("Common parameters passed to both sub-algorithms (mtd and epd)", com_param, 3);

    set<String> fixed_modifications, variable_modifications;

    //-------------------------------------------------------------
    // Loading input
    //-------------------------------------------------------------
    ConsensusMap consensus;

    //-------------------------------------------------------------
    // feature-based quantifications
    //-------------------------------------------------------------
    if (getStringOption_("quantification_method") == "feature_intensity")
    {
      OPENMS_LOG_INFO << "Performing feature intensity-based quantification." << endl;
      double median_fwhm(0);
      for (auto const & ms_files : frac2ms) // for each fraction->ms file(s)
      {
        ConsensusMap consensus_fraction; // quantitative result for this fraction identifier
        vector<TransformationDescription> transformations; // filled by RT alignment
        double max_alignment_diff(0.0);

        ExitCodes e = quantifyFraction_(
          ms_files,
          mzfile2idfile,
          median_fwhm,
          multimap<Size, PeptideIdentification>(),
          consensus_fraction,
          transformations,  // transformations are empty, will be filled by alignment
          max_alignment_diff,  // max_alignment_diff not yet determined, will be filled by alignment
          fixed_modifications,
          variable_modifications);

        if (e != EXECUTION_OK) { return e; }
<<<<<<< HEAD

        if (getStringOption_("transfer_ids") != "false")
        {
=======
        
        if (getStringOption_("transfer_ids") != "false" && ms_files.second.size() > 1)
        {  
>>>>>>> f3e28f62
          OPENMS_LOG_INFO << "Transferring identification data between runs of the same fraction." << endl;
          // needs to occur in >= 50% of all runs for transfer
          const Size min_occurrance = (ms_files.second.size() + 1) / 2;
          multimap<Size, PeptideIdentification> transfered_ids = transferIDsBetweenSameFraction_(consensus_fraction, min_occurrance);
          consensus_fraction.clear();

          // The transferred IDs were calculated on the aligned data
          // So we make sure we use the aligned IDs and peak maps in the re-quantification step
          e = quantifyFraction_(
            ms_files,
            mzfile2idfile,
            median_fwhm,
            transfered_ids,
            consensus_fraction,
            transformations,  // transformations as determined by alignment
            max_alignment_diff, // max_alignment_error as determined by alignment
            fixed_modifications,
            variable_modifications);

          OPENMS_POSTCONDITION(!consensus_fraction.empty(), "ConsensusMap of fraction empty after ID transfer.!");
          if (e != EXECUTION_OK) { return e; }
        }
        consensus.appendColumns(consensus_fraction);  // append consensus map calculated for this fraction number
      }  // end of scope of fraction related data

      consensus.sortByPosition();
      consensus.sortPeptideIdentificationsByMapIndex();

      if (debug_level_ >= 666)
      {
        ConsensusXMLFile().store("debug_after_normalization.consensusXML", consensus);
      }
    }
    else if (getStringOption_("quantification_method") == "spectral_counting")
    {
      OPENMS_LOG_INFO << "Performing spectral counting-based quantification." << endl;

      // init consensus map with basic experimental design information
      consensus.setExperimentType("label-free");

      auto& all_protein_ids = consensus.getProteinIdentifications();
      auto& all_peptide_ids = consensus.getUnassignedPeptideIdentifications();

      Size run_index(0);
      for (auto const & ms_files : frac2ms) // for each fraction->ms file(s)
      {
        const Size& fraction = ms_files.first;

        // debug output
        writeDebug_("Processing fraction number: " + String(fraction) + "\nFiles: ",  1);
        for (String const & mz_file : ms_files.second) { writeDebug_(mz_file,  1); }

        // for sanity checks we collect the primary MS run basenames as well as the ones stored in the ID files (below)
        StringList id_MS_run_ref;
        StringList in_MS_run = ms_files.second;

        // for each MS file of current fraction (e.g., all MS files that measured the n-th fraction)
        Size fraction_group{1};
        for (String const & mz_file : ms_files.second)
        {
          // load and clean identification data associated with MS run
          vector<ProteinIdentification> protein_ids;
          vector<PeptideIdentification> peptide_ids;
          const String& mz_file_abs_path = File::absolutePath(mz_file);
          const String& id_file_abs_path = File::absolutePath(mzfile2idfile.at(mz_file_abs_path));

          {
            ExitCodes e = loadAndCleanupIDFile_(id_file_abs_path, mz_file, fraction_group, fraction, protein_ids, peptide_ids, fixed_modifications, variable_modifications);
            if (e != EXECUTION_OK) return e;
          }

          StringList id_msfile_ref;
          protein_ids[0].getPrimaryMSRunPath(id_msfile_ref);
          id_MS_run_ref.push_back(id_msfile_ref[0]);

          // append to consensus map
          all_protein_ids.emplace_back(std::move(protein_ids[0]));
          all_peptide_ids.insert(all_peptide_ids.end(),
            std::make_move_iterator(peptide_ids.begin()),
            std::make_move_iterator(peptide_ids.end()));
        }

        ////////////////////////////////////////////////////////////
        // Annotate experimental design in consensus map
        ////////////////////////////////////////////////////////////
        Size j(0);
        // for each MS file (as provided in the experimental design)
        for (String const & mz_file : ms_files.second)
        {
          const Size curr_fraction_group = j + 1;
          consensus.getColumnHeaders()[run_index].label = "label-free";
          consensus.getColumnHeaders()[run_index].filename = mz_file;
          consensus.getColumnHeaders()[run_index].unique_id = 1 + run_index;
          consensus.getColumnHeaders()[run_index].setMetaValue("fraction", fraction);
          consensus.getColumnHeaders()[run_index].setMetaValue("fraction_group", curr_fraction_group);
          ++j;
          ++run_index;
        }
      }
    }

    //-------------------------------------------------------------
    // ID related algorithms
    // TODO we could switch to work on the IDs in ConsensusXML
    //  but not all algorithms are available on Cons.Maps yet.
    //-------------------------------------------------------------

    vector<ProteinIdentification> inferred_protein_ids{1};
    vector<PeptideIdentification> inferred_peptide_ids;
    ExitCodes e = inferProteinGroups_(in_ids, in_db, idfile2mzfile, fixed_modifications, inferred_protein_ids, inferred_peptide_ids);
    if (e != EXECUTION_OK) return e;

    // references from PSM to Protein that got removed during inference need to be also removed in the consensus map
    {
      unordered_map<String,set<String>> pep2prot_inferred;
      // determine all inferred proteins
      for (auto& p : inferred_peptide_ids)
      {
        for (auto& ph : p.getHits())
        {
          //TODO if we ever support modified proteins, mapping via unmodified sequence will not work
          pep2prot_inferred.emplace(ph.getSequence().toUnmodifiedString(), ph.extractProteinAccessionsSet());
        }
      }

      // update assigned and unassigned peptide identifications
      for (auto& c : consensus)
      {
        auto& pids = c.getPeptideIdentifications();
        syncIDAndQuant_(pids, pep2prot_inferred);
      }

      auto& pids = consensus.getUnassignedPeptideIdentifications();
      syncIDAndQuant_(pids, pep2prot_inferred);
    }

    // clean up references (assigned and unassigned)
    IDFilter::removeUnreferencedProteins(consensus, true);

    //-------------------------------------------------------------
    // Peptide quantification
    //-------------------------------------------------------------
    PeptideAndProteinQuant quantifier;

    if (getStringOption_("quantification_method") == "feature_intensity")
    {
      quantifier.setParameters(pq_param);
      quantifier.readQuantData(consensus, design);
    }
    else if (getStringOption_("quantification_method") == "spectral_counting")
    {
      pq_param.setValue("average", "sum");
      pq_param.setValue("top", 0); // all
      pq_param.setValue("consensus:normalize", "false");
      quantifier.setParameters(pq_param);

      quantifier.readQuantData(
       consensus.getProteinIdentifications(),
       consensus.getUnassignedPeptideIdentifications(),
       design);
    }

    quantifier.quantifyPeptides(inferred_peptide_ids);

    //-------------------------------------------------------------
    // Protein quantification
    //-------------------------------------------------------------

    // Should always be there by now, even if just singletons (TODO a bit of a waste then, though)
    if (inferred_protein_ids[0].getIndistinguishableProteins().empty())
    {
      throw Exception::MissingInformation(
       __FILE__,
       __LINE__,
       OPENMS_PRETTY_FUNCTION,
       "No information on indistinguishable protein groups found.");
    }

    quantifier.quantifyProteins(inferred_protein_ids[0]);
    auto const & protein_quants = quantifier.getProteinResults();
    if (protein_quants.empty())
    {
     OPENMS_LOG_WARN << "Warning: No proteins were quantified." << endl;
    }

    if (debug_level_ >= 666)
    {
      IdXMLFile().store("debug_quant.idXML", inferred_protein_ids, inferred_peptide_ids);
    }
    //-------------------------------------------------------------
    // Export of MzTab file as final output
    //-------------------------------------------------------------

    // Annotate quants to protein(groups) for easier export in mzTab
    // Note: we keep protein groups that have not been quantified
    PeptideAndProteinQuant::annotateQuantificationsToProteins(protein_quants, inferred_protein_ids[0], design.getNumberOfFractionGroups(), false);

    if (debug_level_ >= 666)
    {
      IdXMLFile().store("debug_quant_annotated.idXML", inferred_protein_ids, inferred_peptide_ids);
    }

    // insert inference information as first protein identification
    auto& proteins = consensus.getProteinIdentifications();
    proteins.insert(proteins.begin(), inferred_protein_ids[0]);

    // For correctness we would need to set the run reference in the pepIDs of the consensusXML all to the first run then
    // And probably make sure that peptides that correspond to filtered out proteins are not producing errors
    // e.g. by removing them with a Filter beforehand.

    consensus.resolveUniqueIdConflicts(); // TODO: find out if this is still needed
    if (!getStringOption_("out_cxml").empty())
    {
      // Note: idXML and consensusXML doesn't support writing quantification at protein groups
      // (they are neverless stored and passed to mzTab for proper export)
      ConsensusXMLFile().store(getStringOption_("out_cxml"), consensus);
    }

    // Fill MzTab with meta data and quants annotated in identification data structure
    const bool report_unmapped(true);
    const bool report_unidentified_features(false);

    MzTab m = MzTab::exportConsensusMapToMzTab(
      consensus,
      String("null"),
      true,
      report_unidentified_features,
      report_unmapped,
      "Export from ProteomicsLFQ workflow in OpenMS.");
    MzTabFile().store(out, m);

    if (!out_msstats.empty())
    {
      MSstatsFile msstats;
      // TODO: add a helper method to quickly check if experimental design file contain the right columns (and put this at start of tool)

      // shrink protein runs to the one containing the inference data
      consensus.getProteinIdentifications().resize(1);

      msstats.storeLFQ(
        out_msstats,
        consensus,
        design,
        StringList(),
        false,
        "MSstats_BioReplicate",
        "MSstats_Condition",
        "max");
    }


    if (!out_triqler.empty())
    {
      TriqlerFile tf;

      // shrink protein runs to the one containing the inference data
      consensus.getProteinIdentifications().resize(1);


      IDScoreSwitcherAlgorithm switcher;
      Size c = 0;
      switcher.switchToGeneralScoreType(consensus, IDScoreSwitcherAlgorithm::ScoreType::PEP, c);

      tf.storeLFQ(
        out_triqler,
        consensus,
        design,
        StringList(),
        "MSstats_Condition" // TODO: choose something more generic like "Condition" for both MSstats and Triqler export
        );
    }

    return EXECUTION_OK;
  }
};

int main(int argc, const char ** argv)
{
  ProteomicsLFQ tool;
  return tool.main(argc, argv);
}

/// @endcond<|MERGE_RESOLUTION|>--- conflicted
+++ resolved
@@ -1707,15 +1707,9 @@
           variable_modifications);
 
         if (e != EXECUTION_OK) { return e; }
-<<<<<<< HEAD
-
-        if (getStringOption_("transfer_ids") != "false")
-        {
-=======
-        
+
         if (getStringOption_("transfer_ids") != "false" && ms_files.second.size() > 1)
-        {  
->>>>>>> f3e28f62
+        {
           OPENMS_LOG_INFO << "Transferring identification data between runs of the same fraction." << endl;
           // needs to occur in >= 50% of all runs for transfer
           const Size min_occurrance = (ms_files.second.size() + 1) / 2;
