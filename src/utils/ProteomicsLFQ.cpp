// --------------------------------------------------------------------------
//                   OpenMS -- Open-Source Mass Spectrometry
// --------------------------------------------------------------------------
// Copyright The OpenMS Team -- Eberhard Karls University Tuebingen,
// ETH Zurich, and Freie Universitaet Berlin 2002-2020.
//
// This software is released under a three-clause BSD license:
//  * Redistributions of source code must retain the above copyright
//    notice, this list of conditions and the following disclaimer.
//  * Redistributions in binary form must reproduce the above copyright
//    notice, this list of conditions and the following disclaimer in the
//    documentation and/or other materials provided with the distribution.
//  * Neither the name of any author or any participating institution
//    may be used to endorse or promote products derived from this software
//    without specific prior written permission.
// For a full list of authors, refer to the file AUTHORS.
// --------------------------------------------------------------------------
// THIS SOFTWARE IS PROVIDED BY THE COPYRIGHT HOLDERS AND CONTRIBUTORS "AS IS"
// AND ANY EXPRESS OR IMPLIED WARRANTIES, INCLUDING, BUT NOT LIMITED TO, THE
// IMPLIED WARRANTIES OF MERCHANTABILITY AND FITNESS FOR A PARTICULAR PURPOSE
// ARE DISCLAIMED. IN NO EVENT SHALL ANY OF THE AUTHORS OR THE CONTRIBUTING
// INSTITUTIONS BE LIABLE FOR ANY DIRECT, INDIRECT, INCIDENTAL, SPECIAL,
// EXEMPLARY, OR CONSEQUENTIAL DAMAGES (INCLUDING, BUT NOT LIMITED TO,
// PROCUREMENT OF SUBSTITUTE GOODS OR SERVICES; LOSS OF USE, DATA, OR PROFITS;
// OR BUSINESS INTERRUPTION) HOWEVER CAUSED AND ON ANY THEORY OF LIABILITY,
// WHETHER IN CONTRACT, STRICT LIABILITY, OR TORT (INCLUDING NEGLIGENCE OR
// OTHERWISE) ARISING IN ANY WAY OUT OF THE USE OF THIS SOFTWARE, EVEN IF
// ADVISED OF THE POSSIBILITY OF SUCH DAMAGE.
//
// --------------------------------------------------------------------------
// $Maintainer: Timo Sachsenberg $
// $Authors: Timo Sachsenberg $
// --------------------------------------------------------------------------
#include <OpenMS/MATH/STATISTICS/StatisticFunctions.h>
#include <OpenMS/FORMAT/MzMLFile.h>
#include <OpenMS/KERNEL/MSExperiment.h>
#include <OpenMS/TRANSFORMATIONS/RAW2PEAK/PeakPickerHiRes.h>
#include <OpenMS/APPLICATIONS/TOPPBase.h>
#include <OpenMS/FORMAT/PeakTypeEstimator.h>

// export formats of results
#include <OpenMS/FORMAT/MSstatsFile.h>
#include <OpenMS/FORMAT/TriqlerFile.h>
#include <OpenMS/FORMAT/MzTabFile.h>
#include <OpenMS/FORMAT/OMSFile.h>

#include <OpenMS/METADATA/ExperimentalDesign.h>
#include <OpenMS/APPLICATIONS/MapAlignerBase.h>
#include <OpenMS/DATASTRUCTURES/CalibrationData.h>
#include <OpenMS/FILTERING/CALIBRATION/InternalCalibration.h>
#include <OpenMS/FILTERING/CALIBRATION/MZTrafoModel.h>
#include <OpenMS/FILTERING/CALIBRATION/PrecursorCorrection.h>

#include <OpenMS/TRANSFORMATIONS/FEATUREFINDER/FeatureFinderMultiplexAlgorithm.h>
#include <OpenMS/TRANSFORMATIONS/FEATUREFINDER/FeatureFinderIdentificationAlgorithm.h>
#include <OpenMS/FILTERING/DATAREDUCTION/FeatureFindingMetabo.h>
#include <OpenMS/ANALYSIS/MAPMATCHING/FeatureGroupingAlgorithmQT.h>
//#include <OpenMS/ANALYSIS/MAPMATCHING/FeatureGroupingAlgorithmKD.h>

#include <OpenMS/ANALYSIS/MAPMATCHING/MapAlignmentAlgorithmIdentification.h>
#include <OpenMS/ANALYSIS/MAPMATCHING/MapAlignmentAlgorithmTreeGuided.h>
#include <OpenMS/ANALYSIS/QUANTITATION/PeptideAndProteinQuant.h>
#include <OpenMS/ANALYSIS/MAPMATCHING/MapAlignmentTransformer.h>
#include <OpenMS/ANALYSIS/ID/IDConflictResolverAlgorithm.h>
#include <OpenMS/ANALYSIS/ID/BasicProteinInferenceAlgorithm.h>
#include <OpenMS/ANALYSIS/ID/BayesianProteinInferenceAlgorithm.h>
#include <OpenMS/ANALYSIS/ID/FalseDiscoveryRate.h>
#include <OpenMS/ANALYSIS/ID/IDBoostGraph.h>
#include <OpenMS/ANALYSIS/ID/IDScoreSwitcherAlgorithm.h>
#include <OpenMS/ANALYSIS/ID/PeptideProteinResolution.h>
#include <OpenMS/ANALYSIS/MAPMATCHING/ConsensusMapNormalizerAlgorithmMedian.h>
#include <OpenMS/FILTERING/DATAREDUCTION/ElutionPeakDetection.h>


#include <OpenMS/FILTERING/TRANSFORMERS/ThresholdMower.h>

#include <OpenMS/FORMAT/IdXMLFile.h>
#include <OpenMS/FORMAT/ExperimentalDesignFile.h>
#include <OpenMS/METADATA/SpectrumMetaDataLookup.h>
#include <OpenMS/FORMAT/MzTab.h>

#include <OpenMS/KERNEL/ConversionHelper.h>

#include <OpenMS/FORMAT/DATAACCESS/MSDataWritingConsumer.h>
#include <OpenMS/KERNEL/MassTrace.h>
#include <OpenMS/FILTERING/DATAREDUCTION/MassTraceDetection.h>

#include <OpenMS/FILTERING/ID/IDFilter.h>

#include <OpenMS/ANALYSIS/ID/PeptideIndexing.h>
#include <OpenMS/ANALYSIS/ID/IDMergerAlgorithm.h>
#include <OpenMS/METADATA/ID/IdentificationDataConverter.h>

using namespace OpenMS;
using namespace std;
using Internal::IDBoostGraph;

//-------------------------------------------------------------
//Doxygen docu
//-------------------------------------------------------------

/**
  @page UTILS_ProteomicsLFQ ProteomicsLFQ

  ProteomicsLFQ performs label-free quantification of peptides and proteins. @n

  Input: @n
         - Spectra in mzML format
         - Identifications in idXML or mzIdentML format with posterior error probabilities
           as score type.
           To generate those we suggest to run:
           1. PeptideIndexer to annotate target and decoy information.
           2. PSMFeatureExtractor to annotate percolator features.
           3. PercolatorAdapter tool (score_type = 'q-value', -post-processing-tdc)
           4. IDFilter (pep:score = 0.01) to filter PSMs at 1% FDR

         - An experimental design file: @n
           (see @ref OpenMS::ExperimentalDesign "ExperimentalDesign" for details) @n
         - A protein database in with appended decoy sequences in FASTA format @n
           (e.g., generated by the OpenMS DecoyDatabase tool) @n

  Processing: @n
         ProteomicsLFQ has different methods to extract features: ID-based (targeted only), or both ID-based and untargeted.
         1. The first method uses targeted feature dectection using RT and m/z information derived from identification data to extract features.
            Note: only identifications found in a particular MS run are used to extract features in the same run.
            No transfer of IDs (match between runs) is performed.
         2. The second method adds untargeted feature detection to obtain quantities from unidentified features.
            Transfer of Ids (match between runs) is performed by transfering feature identifications to coeluting, unidentified features with similar mass and RT in other runs.

         Requantification:
         2. Optionally, a requantification step is performed that tries to fill NA values.
            If a peptide has been quantified in more than half of all maps, the peptide is selected for requantification.
            In that case, the mean observed RT (and theoretical m/z) of the peptide is used to perform a second round of targeted extraction.
  Output:
         - mzTab file with analysis results
         - MSstats file with analysis results for statistical downstream analysis in MSstats
         - ConsensusXML file for visualization and further processing in OpenMS

  // experiments TODO:
  // - change percentage of missingness in ID transfer
  // - disable elution peak fit

  Potential scripts to perform the search can be found under src/tests/topp/ProteomicsLFQTestScripts
 **/

// We do not want this class to show up in the docu:
/// @cond TOPPCLASSES

class ProteomicsLFQ :
  public TOPPBase
{
public:
  ProteomicsLFQ() :
    TOPPBase("ProteomicsLFQ", "A standard proteomics LFQ pipeline.", false)
  {
  }

protected:
  void registerOptionsAndFlags_() override
  {
    registerInputFileList_("in", "<file list>", StringList(), "Input files");
    setValidFormats_("in", ListUtils::create<String>("mzML"));
    registerInputFileList_("ids", "<file list>", StringList(),
      "Identifications filtered at PSM level (e.g., q-value < 0.01)."
      "And annotated with PEP as main score.\n"
      "We suggest using:\n"
      "1. PeptideIndexer to annotate target and decoy information.\n"
      "2. PSMFeatureExtractor to annotate percolator features.\n"
      "3. PercolatorAdapter tool (score_type = 'q-value', -post-processing-tdc)\n"
      "4. IDFilter (pep:score = 0.01)\n"
      "To obtain well calibrated PEPs and an inital reduction of PSMs\n"
      "ID files must be provided in same order as spectra files.");
    setValidFormats_("ids", ListUtils::create<String>("idXML,mzId"));

    registerInputFile_("design", "<file>", "", "design file", false);
    setValidFormats_("design", ListUtils::create<String>("tsv"));

    registerInputFile_("fasta", "<file>", "", "fasta file", false);
    setValidFormats_("fasta", ListUtils::create<String>("fasta"));

    registerOutputFile_("out", "<file>", "", "output mzTab file");
    setValidFormats_("out", ListUtils::create<String>("mzTab"));

    registerOutputFile_("out_msstats", "<file>", "", "output MSstats input file", false, false);
    setValidFormats_("out_msstats", ListUtils::create<String>("csv"));

    registerOutputFile_("out_triqler", "<file>", "", "output Triqler input file", false, false);
    setValidFormats_("out_triqler", ListUtils::create<String>("tsv"));

    registerOutputFile_("out_cxml", "<file>", "", "output consensusXML file", false, false);
    setValidFormats_("out_cxml", ListUtils::create<String>("consensusXML"));

    registerDoubleOption_("proteinFDR", "<threshold>", 0.05, "Protein FDR threshold (0.05=5%).", false);
    setMinFloat_("proteinFDR", 0.0);
    setMaxFloat_("proteinFDR", 1.0);

    registerDoubleOption_("psmFDR", "<threshold>", 1.0, "PSM FDR threshold (e.g. 0.05=5%)."
                          " If Bayesian inference was chosen, it is equivalent with a peptide FDR", false);
    setMinFloat_("psmFDR", 0.0);
    setMaxFloat_("psmFDR", 1.0);

    //TODO expose all parameters of the inference algorithms (e.g. aggregation methods etc.)?
    registerStringOption_("protein_inference", "<option>", "aggregation",
      "Infer proteins:\n"
      "aggregation  = aggregates all peptide scores across a protein (by calculating the maximum) \n"
      "bayesian     = computes a posterior probability for every protein based on a Bayesian network.\n"
      "               Note: 'bayesian' only uses and reports the best PSM per peptide.",
      false, true);
    setValidStrings_("protein_inference", ListUtils::create<String>("aggregation,bayesian"));

    registerStringOption_("protein_quantification", "<option>", "unique_peptides",
      "Quantify proteins based on:\n"
      "unique_peptides = use peptides mapping to single proteins or a group of indistinguishable proteins"
      "(according to the set of experimentally identified peptides).\n"
      "strictly_unique_peptides = use peptides mapping to a unique single protein only.\n"
      "shared_peptides = use shared peptides only for its best group (by inference score)", false, true);
    setValidStrings_("protein_quantification", ListUtils::create<String>("unique_peptides,strictly_unique_peptides,shared_peptides"));
    registerStringOption_("quantification_method", "<option>",
      "feature_intensity",
      "feature_intensity: MS1 signal.\n"
      "spectral_counting: PSM counts.", false, false);
    setValidStrings_("quantification_method", ListUtils::create<String>("feature_intensity,spectral_counting"));

    registerStringOption_("targeted_only", "<option>", "false",
      "true: Only ID based quantification.\n"
      "false: include unidentified features so they can be linked to identified ones (=match between runs).", false, false);
    setValidStrings_("targeted_only", ListUtils::create<String>("true,false"));

    // TODO: support transfer with SVM if we figure out a computational efficient way to do it.
    registerStringOption_("transfer_ids", "<option>", "false",
      "Requantification using mean of aligned RTs of a peptide feature.\n"
      "Only applies to peptides that were quantified in more than 50% of all runs (of a fraction).", false, false);
    setValidStrings_("transfer_ids", ListUtils::create<String>("false,mean"));

    registerStringOption_("mass_recalibration", "<option>", "false", "Mass recalibration.", false, true);
    setValidStrings_("mass_recalibration", ListUtils::create<String>("true,false"));

    registerStringOption_("alignment_order", "<option>", "star", "If star, aligns all maps to the reference with most IDs,"
                                                                 "if treeguided, calculated a guiding tree first.", false, true);
    setValidStrings_("alignment_order", ListUtils::create<String>("star,treeguided"));

    registerStringOption_("keep_feature_top_psm_only", "<option>", "true", "If false, also keeps lower ranked PSMs that have the top-scoring"
                                                                     " sequence as a candidate per feature in the same file.", false, true);
    setValidStrings_("keep_feature_top_psm_only", ListUtils::create<String>("true,false"));

    registerTOPPSubsection_("Seeding", "Parameters for seeding of untargeted features");
    registerDoubleOption_("Seeding:intThreshold", "<threshold>", 1e4, "Peak intensity threshold applied in seed detection.", false, true);
    registerStringOption_("Seeding:charge", "<minChg:maxChg>", "2:5", "Charge range considered for untargeted feature seeds.", false, true); //TODO infer from IDs?
    registerDoubleOption_("Seeding:traceRTTolerance", "<tolerance(sec)>", 3.0, "Combines all spectra in the tolerance window to stabilize identification of isotope patterns. Controls sensitivity (low value) vs. specificity (high value) of feature seeds.", false, true); //TODO infer from average MS1 cycle time?

    /// TODO: think about export of quality control files (qcML?)

    Param pp_defaults = PeakPickerHiRes().getDefaults();
    for (const auto& s : {"report_FWHM", "report_FWHM_unit", "SignalToNoise:win_len", "SignalToNoise:bin_count", "SignalToNoise:min_required_elements", "SignalToNoise:write_log_messages"} )
    {
      pp_defaults.addTag(s, "advanced");
    }

    Param ffi_defaults = FeatureFinderIdentificationAlgorithm().getDefaults();
    ffi_defaults.setValue("svm:samples", 10000); // restrict number of samples for training
    ffi_defaults.setValue("svm:log2_C", DoubleList({-2.0, 5.0, 15.0}));
    ffi_defaults.setValue("svm:log2_gamma", DoubleList({-3.0, -1.0, 2.0}));
    ffi_defaults.setValue("svm:min_prob", 0.9); // keep only feature candidates with > 0.9 probability of correctness

    // hide entries
    for (const auto& s : {"svm:samples", "svm:log2_C", "svm:log2_gamma", "svm:min_prob", "svm:no_selection", "svm:xval_out", "svm:kernel", "svm:xval", "candidates_out", "extract:n_isotopes", "model:type"} )
    {
      ffi_defaults.addTag(s, "advanced");
    }
    ffi_defaults.remove("detect:peak_width"); // set from data

    Param ma_defaults = MapAlignmentAlgorithmTreeGuided().getDefaults();

    ma_defaults.setValue("align_algorithm:max_rt_shift", 0.1);
    ma_defaults.setValue("align_algorithm:use_unassigned_peptides", "false");
    ma_defaults.setValue("align_algorithm:use_feature_rt", "true");

    // hide entries
    for (const auto& s : {"align_algorithm:use_unassigned_peptides", "align_algorithm:use_feature_rt",
                          "align_algorithm:score_cutoff", "align_algorithm:min_score"} )
    {
      ma_defaults.addTag(s, "advanced");
    }

    //Param fl_defaults = FeatureGroupingAlgorithmKD().getDefaults();
    Param fl_defaults = FeatureGroupingAlgorithmQT().getDefaults();
    fl_defaults.setValue("distance_MZ:max_difference", 10.0);
    fl_defaults.setValue("distance_MZ:unit", "ppm");
    fl_defaults.setValue("distance_MZ:weight", 5.0);
    fl_defaults.setValue("distance_intensity:weight", 0.1);
    fl_defaults.setValue("use_identifications", "true");
    fl_defaults.remove("distance_RT:max_difference"); // estimated from data
    for (const auto& s : {"distance_MZ:weight", "distance_intensity:weight", "use_identifications", "ignore_charge", "ignore_adduct"} )
    {
      fl_defaults.addTag(s, "advanced");
    }

    Param pq_defaults = PeptideAndProteinQuant().getDefaults();
    // overwrite algorithm default so we export everything (important for copying back MSstats results)
    pq_defaults.setValue("include_all", "true");
    pq_defaults.addTag("include_all", "advanced");

    // combine parameters of the individual algorithms
    Param combined;
    combined.insert("Centroiding:", pp_defaults);
    combined.insert("PeptideQuantification:", ffi_defaults);
    combined.insert("Alignment:", ma_defaults);
    combined.insert("Linking:", fl_defaults);
    combined.insert("ProteinQuantification:", pq_defaults);

    registerFullParam_(combined);
  }

  bool checkPepID_(const PeptideIdentification& id){
    if (fabs(id.getMZ() - id.getHits()[0].getSequence().getMZ(id.getHits()[0].getCharge())) > 3)
    {
      std::cerr << "Something went terribly wrong for id " + id.getHits()[0].getSequence().toString() << std::endl;
      return false;
    }
    return true;
  }

  // Map between mzML file and corresponding id file
  // Warn if the primaryMSRun indicates that files were provided in the wrong order.
  map<String, String> mapMzML2Ids_(StringList & in, StringList & in_ids)
  {
    // Detect the common case that ID files have same names as spectra files
    if (!File::validateMatchingFileNames(in, in_ids, true, true, false)) // only basenames, without extension, only order
    {
      // Spectra and id files have the same set of basenames but appear in different order. -> this is most likely an error
      throw Exception::IllegalArgument(__FILE__, __LINE__, OPENMS_PRETTY_FUNCTION,
        "ID and spectra file match but order of file names seem to differ. They need to be provided in the same order.");
    }

    map<String, String> mzfile2idfile;
    for (Size i = 0; i != in.size(); ++i)
    {
      const String& in_abs_path = File::absolutePath(in[i]);
      const String& id_abs_path = File::absolutePath(in_ids[i]);
      mzfile2idfile[in_abs_path] = id_abs_path;
      writeDebug_("Spectra: " + in[i] + "\t Ids: " + in_ids[i],  1);
    }
    return mzfile2idfile;
  }

  // map back
  map<String, String> mapId2MzMLs_(const map<String, String>& m2i)
  {
    map<String, String> idfile2mzfile;
    for (const auto& m : m2i)
    {
      idfile2mzfile[m.second] = m.first;
    }
    return idfile2mzfile;
  }

  ExitCodes centroidAndCorrectPrecursors_(const String & mz_file, MSExperiment & ms_centroided)
  {
    Param pp_param = getParam_().copy("Centroiding:", true);
    writeDebug_("Parameters passed to PeakPickerHiRes algorithm", pp_param, 3);

    // create scope for raw data so it is properly freed (Note: clear() is not sufficient)
    // load raw file
    MzMLFile mzML_file;
    mzML_file.setLogType(log_type_);

    PeakMap ms_raw;
    mzML_file.load(mz_file, ms_raw);
    ms_raw.clearMetaDataArrays();

    if (ms_raw.empty())
    {
      OPENMS_LOG_WARN << "The given file does not contain any spectra.";
      return INCOMPATIBLE_INPUT_DATA;
    }

    // remove MS2 peak data and check if spectra are sorted
    for (Size i = 0; i < ms_raw.size(); ++i)
    {
      if (ms_raw[i].getMSLevel() == 2)
      {
        ms_raw[i].clear(false);  // delete MS2 peaks
      }
      if (!ms_raw[i].isSorted())
      {
        ms_raw[i].sortByPosition();
        writeLog_("Info: Sorted peaks by m/z.");
      }
    }

    //-------------------------------------------------------------
    // Centroiding of MS1
    //-------------------------------------------------------------
    PeakPickerHiRes pp;
    pp.setLogType(log_type_);
    pp.setParameters(pp_param);
    pp.pickExperiment(ms_raw, ms_centroided, true);

    //-------------------------------------------------------------
    // HighRes Precursor Mass Correction
    //-------------------------------------------------------------
    std::vector<double> deltaMZs, mzs, rts;
    std::set<Size> corrected_to_highest_intensity_peak = PrecursorCorrection::correctToHighestIntensityMS1Peak(
      ms_centroided,
      0.01, // check if we can estimate this from data (here it is given in m/z not ppm)
      false, // is ppm = false
      deltaMZs,
      mzs,
      rts
      );
    writeLog_("Info: Corrected " + String(corrected_to_highest_intensity_peak.size()) + " precursors.");
    if (!deltaMZs.empty())
    {
      vector<double> deltaMZs_ppm, deltaMZs_ppmabs;
      for (Size i = 0; i != deltaMZs.size(); ++i)
      {
        deltaMZs_ppm.push_back(Math::getPPM(mzs[i], mzs[i] + deltaMZs[i]));
        deltaMZs_ppmabs.push_back(Math::getPPMAbs(mzs[i], mzs[i] + deltaMZs[i]));
      }

      double median = Math::median(deltaMZs_ppm.begin(), deltaMZs_ppm.end());
      double MAD =  Math::MAD(deltaMZs_ppm.begin(), deltaMZs_ppm.end(), median);
      double median_abs = Math::median(deltaMZs_ppmabs.begin(), deltaMZs_ppmabs.end());
      double MAD_abs = Math::MAD(deltaMZs_ppmabs.begin(), deltaMZs_ppmabs.end(), median_abs);
      writeLog_("Precursor correction:\n  median        = "
        + String(median) + " ppm  MAD = " + String(MAD)
        + "\n  median (abs.) = " + String(median_abs)
        + " ppm  MAD = " + String(MAD_abs));
    }
    return EXECUTION_OK;
  }

  void recalibrateMasses_(MSExperiment & ms_centroided, vector<PeptideIdentification>& peptide_ids, const String & id_file_abs_path)
  {
    InternalCalibration ic;
    ic.setLogType(log_type_);
    ic.fillCalibrants(peptide_ids, 25.0); // >25 ppm maximum deviation defines an outlier TODO: check if we need to adapt this
    if (ic.getCalibrationPoints().size() <= 1) return;

    // choose calibration model based on number of calibration points

    // there seem to be some problems with the QUADRATIC model that we first need to investigate
    //MZTrafoModel::MODELTYPE md = (ic.getCalibrationPoints().size() == 2) ? MZTrafoModel::LINEAR : MZTrafoModel::QUADRATIC;
    //bool use_RANSAC = (md == MZTrafoModel::LINEAR || md == MZTrafoModel::QUADRATIC);

    MZTrafoModel::MODELTYPE md = MZTrafoModel::LINEAR;
    bool use_RANSAC = true;

    Size RANSAC_initial_points = (md == MZTrafoModel::LINEAR) ? 2 : 3;
    Math::RANSACParam p(RANSAC_initial_points, 70, 10, 30, true); // TODO: check defaults (taken from tool)
    MZTrafoModel::setRANSACParams(p);
    // these limits are a little loose, but should prevent grossly wrong models without burdening the user with yet another parameter.
    MZTrafoModel::setCoefficientLimits(25.0, 25.0, 0.5);

    IntList ms_level = {1};
    double rt_chunk = 300.0; // 5 minutes
    String qc_residual_path, qc_residual_png_path;
    if (debug_level_ >= 1)
    {
      const String & id_basename = File::basename(id_file_abs_path);
      qc_residual_path = id_basename + "qc_residuals.tsv";
      qc_residual_png_path = id_basename + "qc_residuals.png";
    }

    if (!ic.calibrate(ms_centroided, ms_level, md, rt_chunk, use_RANSAC,
                  10.0,
                  5.0,
                  "",
                  "",
                  qc_residual_path,
                  qc_residual_png_path,
                  "Rscript"))
    {
      OPENMS_LOG_WARN << "\nCalibration failed. See error message above!" << std::endl;
    }
  }

  double estimateMedianChromatographicFWHM_(MSExperiment & ms_centroided)
  {
    MassTraceDetection mt_ext;
    Param mtd_param = mt_ext.getParameters();
    writeDebug_("Parameters passed to MassTraceDetection", mtd_param, 3);

    std::vector<MassTrace> m_traces;
    mt_ext.run(ms_centroided, m_traces, 1000);

    std::vector<double> fwhm_1000;
    for (auto &m : m_traces)
    {
      if (m.getSize() == 0) continue;
      m.updateMeanMZ();
      m.updateWeightedMZsd();
      double fwhm = m.estimateFWHM(false);
      fwhm_1000.push_back(fwhm);
    }

    double median_fwhm = Math::median(fwhm_1000.begin(), fwhm_1000.end());

    OPENMS_LOG_INFO << "Median chromatographic FWHM: " << median_fwhm << std::endl;

    return median_fwhm;
  }

  void calculateSeeds_(const MSExperiment & ms_centroided, FeatureMap & seeds, double median_fwhm)
  {
    //TODO: Actually FFM provides a parameter for minimum intensity. Also it copies the full experiment again once or twice.
    MSExperiment e;
    for (const auto& s : ms_centroided)
    {
      if (s.getMSLevel() == 1)
      {
        e.addSpectrum(s);
      }
    }

    ThresholdMower threshold_mower_filter;
    Param tm = threshold_mower_filter.getParameters();
    tm.setValue("threshold", getDoubleOption_("Seeding:intThreshold"));  // TODO: derive from data
    threshold_mower_filter.setParameters(tm);
    threshold_mower_filter.filterPeakMap(e);

    FeatureFinderMultiplexAlgorithm algorithm;
    Param p = algorithm.getParameters();
    p.setValue("algorithm:labels", ""); // unlabeled only
    p.setValue("algorithm:charge", getStringOption_("Seeding:charge")); //TODO infer from IDs?
    p.setValue("algorithm:rt_typical", median_fwhm * 3.0);
    p.setValue("algorithm:rt_band", getDoubleOption_("Seeding:traceRTTolerance")); // max 3 seconds shifts between isotopic traces
    p.setValue("algorithm:rt_min", median_fwhm * 0.5);
    p.setValue("algorithm:spectrum_type", "centroid");
    algorithm.setParameters(p);
    //FIXME progress of FFM is not printed at all
    const bool progress(true);
    algorithm.run(e, progress);
    seeds = algorithm.getFeatureMap();
    OPENMS_LOG_INFO << "Using " << seeds.size() << " seeds from untargeted feature extraction." << endl;
  }


  // aligns the feature maps
  double align_(
    vector<FeatureMap> & feature_maps,
    vector<TransformationDescription>& transformations
  )
  {
    if (feature_maps.size() > 1) // do we have several maps to align / link?
    {
      Param mat_param = getParam_().copy("Alignment:", true);
      writeDebug_("Parameters passed to MapAlignmentAlgorithms", mat_param, 3);

      Param model_params = TOPPMapAlignerBase::getModelDefaults("b_spline");
      String model_type = model_params.getValue("type").toString();
      model_params = model_params.copy(model_type + ":", true);

      try
      {
        if (getStringOption_("alignment_order") == "star")
        {
          // Determine reference from data, otherwise a change in order of input files
          // leads to slightly different results
          const int reference_index(-1); // set no reference (determine from data)
          Param ma_param = mat_param.copy("align_algorithm:", true);
          writeDebug_("Parameters passed to MapAlignerIdentification", ma_param, 3);
          MapAlignmentAlgorithmIdentification aligner;
          aligner.setLogType(log_type_);
          aligner.setParameters(ma_param);
          aligner.align(feature_maps, transformations, reference_index);
        }
        else //tree-guided
        {
          MapAlignmentAlgorithmTreeGuided aligner;
          aligner.setLogType(log_type_);
          aligner.setParameters(mat_param);
          aligner.align(feature_maps, transformations);
        }
      }
      catch (Exception::MissingInformation& err)
      {
        if (getFlag_("force"))
        {
          OPENMS_LOG_ERROR
            << "Error: alignment failed. Details:\n" << err.what()
            << "\nProcessing will continue using 'identity' transformations."
            << endl;
          model_type = "identity";
          transformations.resize(feature_maps.size());
        }
        else throw;
      }

      // find model parameters (if model_type == "identity" the fit is a NOP):
      vector<TransformationDescription::TransformationStatistics> alignment_stats;
      for (TransformationDescription & t : transformations)
      {
        writeDebug_("Using " + String(t.getDataPoints().size()) + " points in fit.", 1);
        if (t.getDataPoints().size() > 10)
        {
          t.fitModel(model_type, model_params);
        }
        t.printSummary(OpenMS_Log_debug);
        alignment_stats.emplace_back(t.getStatistics());
      }

      // determine maximum RT shift after transformation that includes all high confidence IDs
      using TrafoStat = TransformationDescription::TransformationStatistics;
      for (auto & s : alignment_stats)
      {
        OPENMS_LOG_INFO << "Alignment differences (second) for percentiles (before & after): " << endl;
        OPENMS_LOG_INFO << ListUtils::concatenate(s.percents,"%\t") << "%" << endl;
        OPENMS_LOG_INFO << "before alignment:" << endl;
        for (const auto& p : s.percents)
        {
          OPENMS_LOG_INFO << (int)s.percentiles_before[p] << "\t";
        }
        OPENMS_LOG_INFO << endl;

        OPENMS_LOG_INFO << "after alignment:" << endl;
        for (const auto& p : s.percents)
        {
          OPENMS_LOG_INFO << (int)s.percentiles_after[p] << "\t";
        }
        OPENMS_LOG_INFO << endl;
      }

      double max_alignment_diff = std::max_element(alignment_stats.begin(), alignment_stats.end(),
              [](TrafoStat a, TrafoStat b)
              { return a.percentiles_after[100] < b.percentiles_after[100]; })->percentiles_after[100];
      // sometimes, very good alignments might lead to bad overall performance. Choose 2 minutes as minimum.
      OPENMS_LOG_INFO << "Max alignment difference (seconds): " << max_alignment_diff << endl;
      max_alignment_diff = std::max(max_alignment_diff, 120.0); // minimum 2 minutes
      max_alignment_diff = std::min(max_alignment_diff, 600.0); // maximum 10 minutes
      return max_alignment_diff;
    }
    return 0;
  }

  void transform_(
    vector<FeatureMap>& feature_maps,
    vector<TransformationDescription>& transformations
  )
  {
    if (feature_maps.size() > 1 && !transformations.empty())
    {
      // Apply transformations
      for (Size i = 0; i < feature_maps.size(); ++i)
      {
        try
        {
          MapAlignmentTransformer::transformRetentionTimes(feature_maps[i],
            transformations[i]);
        } catch (Exception::IllegalArgument& e)
        {
          OPENMS_LOG_WARN << e.what() << endl;
        }

        if (debug_level_ > 666)
        {
          // plot with e.g.:
          // Rscript ../share/OpenMS/SCRIPTS/plot_trafo.R debug_trafo_1.trafoXML debug_trafo_1.pdf
          TransformationXMLFile().store("debug_trafo_" + String(i) + ".trafoXML", transformations[i]);
        }
      }
    }
  }

  //-------------------------------------------------------------
  // Link all features of this fraction
  //-------------------------------------------------------------
  void link_(
    vector<FeatureMap> & feature_maps,
    double median_fwhm,
    double max_alignment_diff,
    ConsensusMap & consensus_fraction
  )
  {
    Param fl_param = getParam_().copy("Linking:", true);
    writeDebug_("Parameters passed to feature grouping algorithm", fl_param, 3);

    writeDebug_("Linking: " + String(feature_maps.size()) + " features.", 1);

    // grouping tolerance = max alignment error + median FWHM
    FeatureGroupingAlgorithmQT linker;
    fl_param.setValue("distance_RT:max_difference", 2.0 * max_alignment_diff + 2.0 * median_fwhm);
    linker.setParameters(fl_param);
/*
    FeatureGroupingAlgorithmKD linker;
    fl_param.setValue("warp:rt_tol", 2.0 * max_alignment_diff + 2.0 * median_fwhm);
    fl_param.setValue("link:rt_tol", 2.0 * max_alignment_diff + 2.0 * median_fwhm);
    fl_param.setValue("link:mz_tol", 10.0);
    fl_param.setValue("mz_unit", "ppm");
    linker.setParameters(fl_param);
*/
    linker.group(feature_maps, consensus_fraction);
    OPENMS_LOG_INFO << "Size of consensus fraction: " << consensus_fraction.size() << endl;
    assert(!consensus_fraction.empty());
  }

  // Align and link.
  // @return maximum alignment difference observed (to guide linking)
  double alignAndLink_(
    vector<FeatureMap> & feature_maps,
    ConsensusMap & consensus_fraction,
    vector<TransformationDescription>& transformations,
    const double median_fwhm)
  {
    double max_alignment_diff(0.0);

    if (feature_maps.size() > 1)
    {
      max_alignment_diff = align_(feature_maps, transformations);

      transform_(feature_maps, transformations);

      link_(feature_maps,
            median_fwhm,
            max_alignment_diff,
            consensus_fraction);
    }
    else // only one feature map
    {
      MapConversion::convert(0, feature_maps.back(), consensus_fraction);
    }

    return max_alignment_diff;
  }

  // determine cooccurance of peptide in different runs
  // returns map sequence+charge -> map index in consensus map
  map<pair<String, UInt>, vector<int> > getPeptideOccurrence_(const ConsensusMap &cons)
  {
    map<Size, UInt> num_consfeat_of_size;
    map<Size, UInt> num_consfeat_of_size_with_id;

    map<pair<String, UInt>, vector<int> > seq_charge2map_occurence;
    for (ConsensusMap::const_iterator cmit = cons.begin(); cmit != cons.end(); ++cmit)
    {
      ++num_consfeat_of_size[cmit->size()];
      const auto& pids = cmit->getPeptideIdentifications();
      if (!pids.empty())
      {
        ++num_consfeat_of_size_with_id[cmit->size()];

        // count how often a peptide/charge pair has been observed in the different maps
        const vector<PeptideHit>& phits = pids[0].getHits();
        if (!phits.empty())
        {
          const String s = phits[0].getSequence().toString();
          const int z = phits[0].getCharge();

          if (seq_charge2map_occurence[make_pair(s,z)].empty())
          {
            seq_charge2map_occurence[make_pair(s,z)] = vector<int>(cons.getColumnHeaders().size(), 0);
          }

          // assign id to all dimensions in the consensus feature
          for (auto const & f : cmit->getFeatures())
          {
            Size map_index = f.getMapIndex();
            seq_charge2map_occurence[make_pair(s,z)][map_index] += 1;
          }
        }
      }
    }
    return seq_charge2map_occurence;
  }

  // simple transfer between runs
  // if a peptide has not been quantified in more than min_occurrence runs, then take all consensus features that have it identified at least once
  // and transfer the ID with RT of the the consensus feature (the average if we have multiple consensus elements)
  multimap<Size, PeptideIdentification> transferIDsBetweenSameFraction_(const ConsensusMap& consensus_fraction, Size min_occurrence = 3)
  {
    // determine occurrence of ids
    map<pair<String, UInt>, vector<int> > occurrence = getPeptideOccurrence_(consensus_fraction);

    // build map of missing ids
    map<pair<String, UInt>, set<int> > missing; // set of maps missing the id
    for (auto & o : occurrence)
    {
      // more than min_occurrence elements in consensus map that are non-zero?
      const Size count_non_zero = (Size) std::count_if(o.second.begin(), o.second.end(), [](int i){return i > 0;});

      if (count_non_zero >= min_occurrence
       && count_non_zero < o.second.size())
      {
        for (Size i = 0; i != o.second.size(); ++i)
        {
          // missing ID for this consensus element
          if (o.second[i] == 0) { missing[o.first].insert(i); }
        }
      }
    }

    Size n_transferred_ids(0);
    // create representative id to transfer to missing
    multimap<Size, PeptideIdentification> transfer_ids;
    for (auto & c : consensus_fraction)
    {
      const auto& pids = c.getPeptideIdentifications();
      if (pids.empty()) continue; // skip consensus feature without IDs

      const vector<PeptideHit>& phits = pids[0].getHits();
      if (phits.empty()) continue; // skip no PSM annotated

      const String s = phits[0].getSequence().toString();
      const int z = phits[0].getCharge();
      pair<String, UInt> seq_z = make_pair(s, z);
      map<pair<String, UInt>, set<int> >::const_iterator it = missing.find(seq_z);

      if (it == missing.end()) continue; // skip sequence and charge not marked as missing in one of the other maps

      for (int idx : it->second)
      {
        // use consensus feature ID and retention time to transfer between runs
        pair<Size, PeptideIdentification> p = make_pair(idx, pids[0]);
        p.second.setRT(c.getRT());
        transfer_ids.insert(p);
        ++n_transferred_ids;
      }
    }
    OPENMS_LOG_INFO << "Transfered IDs: " << n_transferred_ids << endl;
    return transfer_ids;
  }

  ExitCodes checkSingleRunPerID_(const vector<ProteinIdentification>& protein_ids, const String& id_file_abs_path)
  {
    if (protein_ids.size() != 1)
    {
      OPENMS_LOG_FATAL_ERROR << "Exactly one protein identification run must be annotated in " << id_file_abs_path << endl;
      return ExitCodes::INCOMPATIBLE_INPUT_DATA;
    }

    StringList run_paths;
    protein_ids[0].getPrimaryMSRunPath(run_paths);
    if (run_paths.size() != 1)
    {
      OPENMS_LOG_FATAL_ERROR << "ProteomicsLFQ does not support merged ID runs. ID file: " << id_file_abs_path << endl;
      return ExitCodes::INCOMPATIBLE_INPUT_DATA;
    }

    return EXECUTION_OK;
  }

  ExitCodes switchScoreType_(vector<PeptideIdentification>& peptide_ids, const String& id_file_abs_path)
  {
    // Check if score types are valid. TODO
    try
    {
      IDScoreSwitcherAlgorithm switcher;
      Size c = 0;
      switcher.switchToGeneralScoreType(peptide_ids, IDScoreSwitcherAlgorithm::ScoreType::PEP, c);
    }
    catch(Exception::MissingInformation&)
    {
      OPENMS_LOG_FATAL_ERROR << "ProteomicsLFQ expects a Posterior Error Probability score in all Peptide IDs. ID file: " << id_file_abs_path << endl;
      return ExitCodes::INCOMPATIBLE_INPUT_DATA;
    }
    return EXECUTION_OK;
  }

  ExitCodes loadAndCleanupIDFile_(
    const String& id_file_abs_path,
    const String& mz_file,
    const Size& fraction_group,
    const Size& fraction,
    vector<ProteinIdentification>& protein_ids,
    vector<PeptideIdentification>& peptide_ids,
    set<String>& fixed_modifications,  // adds to
    set<String>& variable_modifications) // adds to
  {
    const String& mz_file_abs_path = File::absolutePath(mz_file);
    IdXMLFile().load(id_file_abs_path, protein_ids, peptide_ids);

    ExitCodes e = checkSingleRunPerID_(protein_ids, id_file_abs_path);
    if (e != EXECUTION_OK) return e;

    e = switchScoreType_(peptide_ids, id_file_abs_path);
    if (e != EXECUTION_OK) return e;

    // TODO we could think about removing this limitation
    IDFilter::keepBestPeptideHits(peptide_ids, false); // strict = false
    if (!getFlag_("PeptideQuantification:quantify_decoys"))
    {
      IDFilter::removeDecoyHits(peptide_ids);
      IDFilter::removeDecoyHits(protein_ids);
    }
    IDFilter::removeEmptyIdentifications(peptide_ids);
    IDFilter::removeUnreferencedProteins(protein_ids, peptide_ids);

    if (peptide_ids.empty())
    {
      OPENMS_LOG_FATAL_ERROR << "No peptide identifications present after removing decoys " << id_file_abs_path << endl;
      return ExitCodes::INCOMPATIBLE_INPUT_DATA;
    }

    // add to the (global) set of fixed and variable modifications
    const vector<String>& var_mods = protein_ids[0].getSearchParameters().variable_modifications;
    const vector<String>& fixed_mods = protein_ids[0].getSearchParameters().fixed_modifications;
    std::copy(var_mods.begin(), var_mods.end(), std::inserter(variable_modifications, variable_modifications.begin()));
    std::copy(fixed_mods.begin(), fixed_mods.end(), std::inserter(fixed_modifications, fixed_modifications.end()));

    // delete meta info to free some space
    for (PeptideIdentification & pid : peptide_ids)
    {
      // we currently can't clear the PeptideIdentification meta data
      // because the spectrum_reference is stored in the meta value (which it probably shouldn't)
      // TODO: pid.clearMetaInfo(); if we move it to the PeptideIdentification structure
      for (PeptideHit & ph : pid.getHits())
      {
        // TODO: we only have super inefficient meta value removal
        vector<String> keys;
        ph.getKeys(keys);
        for (const auto& k : keys)
        {
          if (!(k.hasSubstring("_score")
            || k.hasSubstring("q-value")
            || k.hasPrefix("Luciphor_global_flr")
            || k == "target_decoy") // keep target_decoy information for QC
            )
          {
            ph.removeMetaValue(k);
          }
        }
        // we only clear selected metavalues
        //ph.clearMetaInfo();
      }
    }

    ///////////////////////////////////////////////////////
    // annotate experimental design
    // check and reannotate mzML file in ID
    StringList id_msfile_ref;
    protein_ids[0].getPrimaryMSRunPath(id_msfile_ref);

    // fix other problems like missing MS run path annotations
    if (id_msfile_ref.empty())
    {
      OPENMS_LOG_WARN  << "MS run path not set in ID file: " << id_file_abs_path << endl
                       << "Resetting reference to MS file provided at same input position." << endl;
    }
    else if (id_msfile_ref.size() == 1)
    {
      // Check if the annotated primary MS run filename matches the mzML filename (comparison by base name)
      const String& in_bn = FileHandler::stripExtension(File::basename(mz_file_abs_path));
      const String& id_primaryMSRun_bn = FileHandler::stripExtension(File::basename(id_msfile_ref[0]));

      if (in_bn != id_primaryMSRun_bn)  // mismatch between annotation in ID file and provided mzML file
      {
        OPENMS_LOG_WARN << "MS run path referenced from ID file does not match MS file at same input position: " << id_file_abs_path << endl
                        << "Resetting reference to MS file provided at same input position." << endl;
      }
    }
    else
    {
      OPENMS_LOG_WARN << "Multiple MS files referenced from ID file: " << id_file_abs_path << endl
                      << "Resetting reference to MS file provided at same input position." << endl;
    }
    id_msfile_ref = StringList{mz_file};
    protein_ids[0].setPrimaryMSRunPath(id_msfile_ref);
    protein_ids[0].setMetaValue("fraction_group", fraction_group);
    protein_ids[0].setMetaValue("fraction", fraction);

    // update identifiers to make them unique
    // fixes some bugs related to users splitting the original mzML and id files before running the analysis
    // in that case these files might have the same identifier
    const String old_identifier = protein_ids[0].getIdentifier();
    const String new_identifier = old_identifier + "_" + String(fraction_group) + "F" + String(fraction);
    protein_ids[0].setIdentifier(new_identifier);
    for (PeptideIdentification & p : peptide_ids)
    {
      if (p.getIdentifier() == old_identifier)
      {
        p.setIdentifier(new_identifier);
      }
      else
      {
        OPENMS_LOG_WARN << "Peptide ID identifier found not present in the protein ID" << endl;
      }
    }

    bool missing_spec_ref(false);
    for (const PeptideIdentification & pid : peptide_ids)
    {
      if (!pid.metaValueExists("spectrum_reference")
        || pid.getMetaValue("spectrum_reference").toString().empty())
      {
        missing_spec_ref = true;
        break;
      }
    }
    // reannotate spectrum references if missing
    if (missing_spec_ref)
    {
      OPENMS_LOG_WARN << "Warning: The identification files don't contain a meta value with the spectrum native id.\n"
                         "OpenMS will try to reannotate them by matching retention times between id and spectra." << endl;

      SpectrumMetaDataLookup::addMissingSpectrumReferences(
        peptide_ids,
        mz_file_abs_path,
        true);
    }

    return EXECUTION_OK;
  }

  ExitCodes quantifyFraction_(
    const pair<unsigned int, std::vector<String> > & ms_files,
    const map<String, String>& mzfile2idfile,
    double median_fwhm,
    const multimap<Size, PeptideIdentification> & transfered_ids,
    ConsensusMap & consensus_fraction,
    vector<TransformationDescription> & transformations,
    double& max_alignment_diff,
    set<String>& fixed_modifications,
    set<String>& variable_modifications)
  {
    vector<FeatureMap> feature_maps;
    const Size fraction = ms_files.first;

    const bool is_already_aligned = !transformations.empty();

    // debug output
    writeDebug_("Processing fraction number: " + String(fraction) + "\nFiles: ",  1);
    for (String const & mz_file : ms_files.second) { writeDebug_(mz_file,  1); }

    // for sanity checks we collect the primary MS run basenames as well as the ones stored in the ID files (below)
    StringList id_MS_run_ref;
    StringList in_MS_run = ms_files.second;

    // for each MS file of current fraction (e.g., all MS files that measured the n-th fraction)
    Size fraction_group{1};
    for (String const & mz_file : ms_files.second)
    {
      writeDebug_("Processing file: " + mz_file,  1);
      // centroid spectra (if in profile mode) and correct precursor masses
      MSExperiment ms_centroided;

      {
        ExitCodes e = centroidAndCorrectPrecursors_(mz_file, ms_centroided);
        if (e != EXECUTION_OK) { return e; }
      }

      // load and clean identification data associated with MS run
      vector<ProteinIdentification> protein_ids;
      vector<PeptideIdentification> peptide_ids;
      const String& mz_file_abs_path = File::absolutePath(mz_file);
      const String& id_file_abs_path = File::absolutePath(mzfile2idfile.at(mz_file_abs_path));

      {
        ExitCodes e = loadAndCleanupIDFile_(id_file_abs_path, mz_file, fraction_group, fraction, protein_ids, peptide_ids, fixed_modifications, variable_modifications);
        if (e != EXECUTION_OK) return e;
      }

      StringList id_msfile_ref;
      protein_ids[0].getPrimaryMSRunPath(id_msfile_ref);
      id_MS_run_ref.push_back(id_msfile_ref[0]);

      //-------------------------------------------------------------
      // Internal Calibration of spectra peaks and precursor peaks with high-confidence IDs
      //-------------------------------------------------------------
      if (getStringOption_("mass_recalibration") == "true")
      {
        recalibrateMasses_(ms_centroided, peptide_ids, id_file_abs_path);
      }

      vector<ProteinIdentification> ext_protein_ids;
      vector<PeptideIdentification> ext_peptide_ids;

      //////////////////////////////////////////////////////
      // Transfer aligned IDs
      //////////////////////////////////////////////////////
      Size c = 0;
      if (!transfered_ids.empty())
      {
        OPENMS_PRECONDITION(is_already_aligned, "Data has not been aligned.")

        // transform observed IDs and spectra
        MapAlignmentTransformer::transformRetentionTimes(peptide_ids, transformations[fraction_group - 1]);
        MapAlignmentTransformer::transformRetentionTimes(ms_centroided, transformations[fraction_group - 1]);

        // copy the (already) aligned, consensus feature derived ids that are to be transferred to this map to peptide_ids
        auto range = transfered_ids.equal_range(fraction_group - 1);
        for (auto& it = range.first; it != range.second; ++it)
        {
           PeptideIdentification trans = it->second;
           trans.setIdentifier(protein_ids[0].getIdentifier());
           //TODO carry over proteins, carry over File info, or pass it otherwise to FFID!
           // otherwise we might have an invalid idXML with missing proteins and overlapping spectrum_refs
           peptide_ids.push_back(trans);
           c++;
        }
        std::cout << "TRANSFERRING " << c << "IDs" << std::endl;
      }

      //////////////////////////////////////////
      // Chromatographic parameter estimation
      //////////////////////////////////////////
      median_fwhm = estimateMedianChromatographicFWHM_(ms_centroided);

      //-------------------------------------------------------------
      // Feature detection
      //-------------------------------------------------------------
      ///////////////////////////////////////////////

      // Run MTD before FFM

      // create empty feature map and annotate MS file
      FeatureMap seeds;

      StringList sl;
      sl.push_back(mz_file);
      seeds.setPrimaryMSRunPath(sl);
      seeds.setLoadedFilePath(sl[0]); // fills path in DocumentIdentifier - needed in function convertSeeds

      if (getStringOption_("targeted_only") == "false")
      {
        calculateSeeds_(ms_centroided, seeds, median_fwhm); // resets LoadedFilePath()
        seeds.setPrimaryMSRunPath(sl);
        seeds.setLoadedFilePath(sl[0]);
        if (debug_level_ > 666)
        {
          FeatureXMLFile().store("debug_seeds_fraction_" + String(ms_files.first) + "_" + String(fraction_group) + ".featureXML", seeds);
        }
      }

      /////////////////////////////////////////////////
      // Run FeatureFinderIdentification

      FeatureMap fm;
      StringList feature_msfile_ref;
      feature_msfile_ref.push_back(mz_file);
      fm.setPrimaryMSRunPath(feature_msfile_ref);
      fm.setLoadedFilePath(feature_msfile_ref[0]);

      FeatureFinderIdentificationAlgorithm ffi;
      ffi.getMSData().swap(ms_centroided);
      ffi.getProgressLogger().setLogType(log_type_);

      Param ffi_param = getParam_().copy("PeptideQuantification:", true);
      ffi_param.setValue("detect:peak_width", 5.0 * median_fwhm);
      ffi_param.setValue("EMGScoring:init_mom", "true");
      ffi_param.setValue("EMGScoring:max_iteration", 100);
      ffi_param.setValue("debug", debug_level_); // pass down debug level

      ffi.setParameters(ffi_param);
      writeDebug_("Parameters passed to FeatureFinderIdentification algorithm", ffi_param, 3);

<<<<<<< HEAD
/*      bool ok = true;
      for (const auto& id : peptide_ids)
      {
        ok &= checkPepID_(id);
      }
      if(!ok) std::cerr << "ALREADY WRONG BEFORE IMPORT" << std::endl;*/

      if (c > 0)
      {
        IdXMLFile().store("debug_fraction_" + String(ms_files.first) + "_IDs_after_transfer.idXML", protein_ids, peptide_ids);
      }

      IdentificationData id_data, id_data_ext;
      IdentificationDataConverter::importIDs(id_data, protein_ids, peptide_ids);
      IdentificationDataConverter::importIDs(id_data_ext, ext_protein_ids, ext_peptide_ids);
/*      for (const auto& obs_match : id_data.getObservationMatches())
      {
        const auto& pep_ref = obs_match.identified_molecule_var.getIdentifiedPeptideRef();
        if (fabs(obs_match.observation_ref->mz - pep_ref->sequence.getMZ(obs_match.charge)) > 3)
        {
          std::cerr << "STH WENT WRONG WITH " << pep_ref->sequence.toString() << std::endl;
        }
      }*/

      if (!seeds.empty())
      {
        ffi.convertSeeds(seeds, id_data);
      }

      ffi.run(fm, id_data, id_data_ext);

      // convert IDs in feature map to Peptide-/ProteinIdentification:
      IdentificationDataConverter::exportFeatureIDs(fm);

/*      ok = true;
      for (const auto& id : fm.getUnassignedPeptideIdentifications())
      {
        ok &= checkPepID_(id);
      }

      if(!ok) std::cerr << "WRONG" << std::endl;*/
=======
      IdentificationData id_data, id_data_ext;
      IdentificationDataConverter::importIDs(id_data, protein_ids, peptide_ids);
      IdentificationDataConverter::importIDs(id_data_ext, ext_protein_ids, ext_peptide_ids);
      if (!seeds.empty()) ffi.convertSeeds(seeds, id_data);

      FeatureMap tmp = fm;
      ffi.run(tmp, id_data, id_data_ext);
      // convert IDs in feature map to Peptide-/ProteinIdentification:
      IdentificationDataConverter::exportFeatureIDs(tmp);
>>>>>>> 65cd1e6d

      // TODO: consider moving this to FFid
      // free parts of feature map not needed for further processing (e.g., subfeatures...)
      for (auto & f : fm)
      {
        //TODO keep FWHM meta value for QC
        f.clearMetaInfo();
        f.setSubordinates({});
        f.setConvexHulls({});
      }

      IDConflictResolverAlgorithm::resolve(fm,
          getStringOption_("keep_feature_top_psm_only") == "false"); // keep only best peptide per feature per file

<<<<<<< HEAD
/*      ok = true;
      for (const auto& id : fm.getUnassignedPeptideIdentifications())
      {
        ok &= checkPepID_(id);
      }

      if(!ok) std::cerr << "WRONG" << std::endl;*/

      feature_maps.push_back(std::move(fm));
=======
      feature_maps.push_back(tmp);
>>>>>>> 65cd1e6d

      if (debug_level_ > 666)
      {
        FeatureXMLFile().store("debug_fraction_" + String(ms_files.first) + "_" + String(fraction_group) + ".featureXML", feature_maps.back());
      }

      ++fraction_group;
    }

    // Check for common mistake that order of input files have been switched.
    // This is the case if basenames are identical but the order does not match.
    if (!File::validateMatchingFileNames(in_MS_run, id_MS_run_ref, true, true, false)) // only basenames, without extension, only order
    {
      throw Exception::IllegalArgument(__FILE__, __LINE__,
        OPENMS_PRETTY_FUNCTION, "MS run path reference in ID files and spectra filenames match but order differs.");
    }

    //-------------------------------------------------------------
    // Align all features of this fraction (if not already aligned)
    //-------------------------------------------------------------
    if (!is_already_aligned)
    {
      max_alignment_diff = alignAndLink_(
        feature_maps,
        consensus_fraction,
        transformations,
        median_fwhm);
    }
    else // Data already aligned. Link with previously determined alignment difference
    {
      link_(feature_maps,
        median_fwhm,
        max_alignment_diff,
        consensus_fraction);
    }

    // add dataprocessing
    if (feature_maps.size() > 1)
    {
      addDataProcessing_(consensus_fraction,
        getProcessingInfo_(DataProcessing::ALIGNMENT));
      addDataProcessing_(consensus_fraction,
        getProcessingInfo_(DataProcessing::FEATURE_GROUPING));
    }

    ////////////////////////////////////////////////////////////
    // Annotate experimental design in consensus map
    ////////////////////////////////////////////////////////////
    Size j(0);
    // for each MS file (as provided in the experimental design)
    for (String const & mz_file : ms_files.second)
    {
      const Size curr_fraction_group = j + 1;
      consensus_fraction.getColumnHeaders()[j].label = "label-free";
      consensus_fraction.getColumnHeaders()[j].filename = mz_file;
      consensus_fraction.getColumnHeaders()[j].unique_id = feature_maps[j].getUniqueId();
      consensus_fraction.getColumnHeaders()[j].setMetaValue("fraction", fraction);
      consensus_fraction.getColumnHeaders()[j].setMetaValue("fraction_group", curr_fraction_group);
      ++j;
    }

    // assign unique ids
    consensus_fraction.applyMemberFunction(&UniqueIdInterface::setUniqueId);

    // sort list of peptide identifications in each consensus feature by map index
    consensus_fraction.sortPeptideIdentificationsByMapIndex();

/*    bool ok = true;
    for (const auto& id : consensus_fraction.getUnassignedPeptideIdentifications())
    {
      ok &= checkPepID_(id);
    }
    if(!ok) std::cerr << "WRONG after fraction linking" << std::endl; */

    if (debug_level_ >= 666)
    {
      ConsensusXMLFile().store("debug_fraction_" + String(ms_files.first) +  ".consensusXML", consensus_fraction);
      writeDebug_("to produce a consensus map with: " + String(consensus_fraction.getColumnHeaders().size()) + " columns.", 1);
    }

    //-------------------------------------------------------------
    // ID conflict resolution
    //-------------------------------------------------------------
    IDConflictResolverAlgorithm::resolve(consensus_fraction, true);

    //-------------------------------------------------------------
    // ConsensusMap normalization (basic)
    //-------------------------------------------------------------
    if (getStringOption_("out_msstats").empty()
    && getStringOption_("out_triqler").empty())  // only normalize if no MSstats/Triqler output is generated
    {
      ConsensusMapNormalizerAlgorithmMedian::normalizeMaps(
        consensus_fraction,
        ConsensusMapNormalizerAlgorithmMedian::NM_SCALE,
        "",
        "");
    }



    // max_alignment_diff returned by reference
    return EXECUTION_OK;
  }


  ExitCodes inferProteinGroups_(const StringList in_ids,
    const String& in_db,
    const map<String, String>& idfile2mzfile,
    const set<String>& fixed_modifications,
    vector<ProteinIdentification>& inferred_protein_ids,
    vector<PeptideIdentification>& inferred_peptide_ids)
  {
    // load the IDs again and merge
    IDMergerAlgorithm merger{String("all_merged")};

    for (const auto& idfile : in_ids)
    {
      vector<ProteinIdentification> protein_ids;
      vector<PeptideIdentification> peptide_ids;
      IdXMLFile().load(idfile, protein_ids, peptide_ids);

      // Check if score types are valid.
      //TODO do that in the inference algorithms? Epifany only does it for consensusXML
      try
      {
        IDScoreSwitcherAlgorithm switcher;
        Size c = 0;
        switcher.switchToGeneralScoreType(peptide_ids, IDScoreSwitcherAlgorithm::ScoreType::PEP, c);
      }
      catch(Exception::MissingInformation&)
      {
        OPENMS_LOG_FATAL_ERROR <<
          "ProteomicsLFQ expects a Posterior Error Probability score in all Peptide IDs. ID file: "
          << idfile << endl;
        return ExitCodes::INCOMPATIBLE_INPUT_DATA;
      }

      //TODO we could think about removing this limitation
      IDFilter::keepBestPeptideHits(peptide_ids, false); // strict = false

      // reannotate MS run if not present
      StringList id_msfile_ref;
      protein_ids[0].getPrimaryMSRunPath(id_msfile_ref);
      if (id_msfile_ref.empty())
      {
        id_msfile_ref.push_back(idfile2mzfile.at(idfile));
        protein_ids[0].setPrimaryMSRunPath(id_msfile_ref);
      }

      // TODO: Filter for a PSM FDR? Better on an experiment-level though
      merger.insertRuns(std::move(protein_ids), std::move(peptide_ids));
    }

    // For now, we merge all into one. Inference per condition would be another option
    merger.returnResultsAndClear(inferred_protein_ids[0], inferred_peptide_ids);

    if (debug_level_ >= 666)
    {
      IdXMLFile().store("debug_mergedIDs.idXML", inferred_protein_ids, inferred_peptide_ids);
    }

    // since we don't require an index as input but need to calculate e.g., coverage we reindex here (fast)
    if (!in_db.empty())
    {
      PeptideIndexing indexer;
      Param param_pi = indexer.getParameters();
      param_pi.setValue("missing_decoy_action", "silent");
      param_pi.setValue("write_protein_sequence", "true");
      param_pi.setValue("write_protein_description", "true");
      indexer.setParameters(param_pi);

      // stream data in fasta file
      FASTAContainer<TFI_File> fasta_db(in_db);
      PeptideIndexing::ExitCodes indexer_exit = indexer.run(fasta_db, inferred_protein_ids, inferred_peptide_ids);

      if ((indexer_exit != PeptideIndexing::EXECUTION_OK) &&
          (indexer_exit != PeptideIndexing::PEPTIDE_IDS_EMPTY))
      {
        if (indexer_exit == PeptideIndexing::DATABASE_EMPTY)
        {
          return INPUT_FILE_EMPTY;
        }
        else if (indexer_exit == PeptideIndexing::UNEXPECTED_RESULT)
        {
          return UNEXPECTED_RESULT;
        }
        else
        {
          return UNKNOWN_ERROR;
        }
      }
    }

    if (debug_level_ >= 666)
    {
      IdXMLFile().store("debug_mergedIDs_reindexed.idXML", inferred_protein_ids, inferred_peptide_ids);
    }

    //-------------------------------------------------------------
    // Protein inference
    //-------------------------------------------------------------
    // TODO: Think about ProteinInference on IDs only merged per condition
    bool groups = getStringOption_("protein_quantification") != "strictly_unique_peptides";
    bool bayesian = getStringOption_("protein_inference") == "bayesian";
    if (!bayesian) // simple aggregation
    {
      BasicProteinInferenceAlgorithm bpia;
      bpia.run(inferred_peptide_ids, inferred_protein_ids);

      if (groups)
      {
        IDBoostGraph ibg{inferred_protein_ids[0], inferred_peptide_ids, 0, false, false};
        ibg.computeConnectedComponents();
        ibg.calculateAndAnnotateIndistProteins(true);
        auto & ipg = inferred_protein_ids[0].getIndistinguishableProteins();
        std::sort(std::begin(ipg), std::end(ipg));
      }
    }
    else // if (bayesian)
    {
      if (!groups) //TODO @julianus: easy to fix. Remove that limitation by adding a bool param.
      {
        throw OpenMS::Exception::InvalidParameter(
          __FILE__,
          __LINE__,
          OPENMS_PRETTY_FUNCTION,
          "Inference = Bayes currently automatically groups proteins and does not allow for"
          " strictly_unique_peptides during quantification.");
      }
      // Important Note: BayesianProteinInference by default keeps only the best
      // PSM per peptide!
      // TODO maybe allow otherwise!
      BayesianProteinInferenceAlgorithm bayes;
      //bayesian inference automatically annotates groups
      bayes.inferPosteriorProbabilities(inferred_protein_ids, inferred_peptide_ids);
    }

    // if no or only partial grouping was performed, add rest of proteins as singleton groups
    // (assumed by greedy resolution for now)
    inferred_protein_ids[0].fillIndistinguishableGroupsWithSingletons();

    if (debug_level_ >= 666)
    {
      IdXMLFile().store("debug_mergedIDs_inference.idXML", inferred_protein_ids, inferred_peptide_ids);
    }

    // TODO think about order of the next three steps (greedy resolution, FDR calc and filtering)

    // Optional greedy group resolution
    // TODO finish greedy resolution on the new graph structure, since we built it for inference already anyway
    bool greedy_group_resolution = getStringOption_("protein_quantification") == "shared_peptides";
    if (greedy_group_resolution)
    {
      PeptideProteinResolution::run(inferred_protein_ids, inferred_peptide_ids);
      // TODO add an option to calculate FDR including those "second best protein hits"?
      if (debug_level_ >= 666)
      {
        IdXMLFile().store("debug_mergedIDsGreedyResolved.idXML", inferred_protein_ids, inferred_peptide_ids);
      }
    }

    //-------------------------------------------------------------
    // Protein (and additional peptide?) FDR
    //-------------------------------------------------------------
    const double max_fdr = getDoubleOption_("proteinFDR");
    // Note: actually, when Bayesian inference was performed, only one (best) PSM
    // is left per peptide, so the calculated PSM FDR is equal to a Peptide FDR
    const double max_psm_fdr = getDoubleOption_("psmFDR");
    FalseDiscoveryRate fdr;
    if (getFlag_("PeptideQuantification:quantify_decoys"))
    {
      Param fdr_param = fdr.getParameters();
      fdr_param.setValue("add_decoy_peptides", "true");
      fdr_param.setValue("add_decoy_proteins", "true");
      fdr.setParameters(fdr_param);
    }

    fdr.applyBasic(inferred_protein_ids[0]);

    if (max_psm_fdr < 1.)
    {
      fdr.applyBasic(inferred_peptide_ids);
    }

    if (!getFlag_("PeptideQuantification:quantify_decoys"))
    { // FDR filtering removed all decoy proteins -> update references and remove all unreferenced (decoy) PSMs
      IDFilter::updateProteinReferences(inferred_peptide_ids, inferred_protein_ids, true);
      IDFilter::removeUnreferencedProteins(inferred_protein_ids, inferred_peptide_ids); // if we dont filter peptides for now, we dont need this
      IDFilter::updateProteinGroups(inferred_protein_ids[0].getIndistinguishableProteins(), inferred_protein_ids[0].getHits());
      IDFilter::updateProteinGroups(inferred_protein_ids[0].getProteinGroups(), inferred_protein_ids[0].getHits());
    }

    if (debug_level_ >= 666)
    {
      // This is needed because we throw out decoy proteins during FDR
      IDFilter::updateProteinReferences(inferred_peptide_ids, inferred_protein_ids, true);
      IDFilter::removeUnreferencedProteins(inferred_protein_ids, inferred_peptide_ids); // if we dont filter peptides for now, we dont need this
      IDFilter::updateProteinGroups(inferred_protein_ids[0].getIndistinguishableProteins(), inferred_protein_ids[0].getHits());
      IDFilter::updateProteinGroups(inferred_protein_ids[0].getProteinGroups(), inferred_protein_ids[0].getHits());

      IdXMLFile().store("debug_mergedIDsGreedyResolvedFDR.idXML", inferred_protein_ids, inferred_peptide_ids);
    }

    // FDR filtering
    if (max_psm_fdr < 1.) // PSM level
    {
      IDFilter::filterHitsByScore(inferred_peptide_ids, max_psm_fdr);
    }

    if (max_fdr < 1.) // protein level
    {
      IDFilter::filterHitsByScore(inferred_protein_ids, max_fdr);
      IDFilter::updateProteinReferences(inferred_peptide_ids, inferred_protein_ids, true);
    }

    if (max_psm_fdr < 1.)
    {
      IDFilter::removeUnreferencedProteins(inferred_protein_ids,
                                           inferred_peptide_ids);
    }
    if (max_fdr < 1. || max_psm_fdr < 1.)
    {
      IDFilter::updateProteinGroups(inferred_protein_ids[0].getIndistinguishableProteins(), inferred_protein_ids[0].getHits());
      IDFilter::updateProteinGroups(inferred_protein_ids[0].getProteinGroups(), inferred_protein_ids[0].getHits());
    }

    if (inferred_protein_ids[0].getHits().empty())
    {
      throw Exception::MissingInformation(
          __FILE__,
          __LINE__,
          OPENMS_PRETTY_FUNCTION,
          "No proteins left after FDR filtering. Please check the log and adjust your settings.");
    }

    if (debug_level_ >= 666)
    {
      IdXMLFile().store("debug_mergedIDsGreedyResolvedFDRFiltered.idXML", inferred_protein_ids, inferred_peptide_ids);
    }

    // ensure that only one final inference result is generated for now
    assert(inferred_protein_ids.size() == 1);

    // do we only want to keep strictly unique peptides (e.g., no groups)?
    if (!greedy_group_resolution && !groups)
    {
      IDFilter::keepUniquePeptidesPerProtein(inferred_peptide_ids);
      if (debug_level_ >= 666)
      {
        IdXMLFile().store("debug_mergedIDsFDRFilteredStrictlyUniqueResolved.idXML", inferred_protein_ids, inferred_peptide_ids);
      }
    }

    // compute coverage (sequence was annotated during PeptideIndexing)
    inferred_protein_ids[0].computeCoverage(inferred_peptide_ids);

    // TODO: this might not be correct if only the best peptidoform is kept
    // determine observed modifications (exclude fixed mods)
    inferred_protein_ids[0].computeModifications(inferred_peptide_ids, StringList(fixed_modifications.begin(), fixed_modifications.end()));

    return EXECUTION_OK;
  }

  void syncIDAndQuant_(vector<PeptideIdentification>& pids, const unordered_map<String,set<String>>& pep2prot_inferred)
  {
    for (auto& pid : pids)
    {
      auto& hits = pid.getHits();
      for (auto& ph : hits)
      {
        std::vector<PeptideEvidence> pes = ph.getPeptideEvidences();
        auto pep2prot_it = pep2prot_inferred.find(ph.getSequence().toUnmodifiedString());
        if (pep2prot_it != pep2prot_inferred.end())
        {
          const auto accs = pep2prot_it->second;
          pes.erase(std::remove_if(pes.begin(),
                              pes.end(),
                              [&accs](PeptideEvidence& x){
                                return accs.find(x.getProteinAccession()) == accs.end();
                              }),
              pes.end());
          ph.setPeptideEvidences(std::move(pes));
        }
        else
        {
          ph.setPeptideEvidences({});
        }
      }
      // erase hits without references to proteins
      hits.erase(std::remove_if(hits.begin(), hits.end(),
                            [](PeptideHit& x){ return x.getPeptideEvidences().empty(); }),
            hits.end());
    }
    // erase peptide ids without peptide hits
    pids.erase(std::remove_if(pids.begin(),
                    pids.end(),
                    [](PeptideIdentification& x){ return x.getHits().empty(); }),
          pids.end());
  }

  ExitCodes main_(int, const char **) override
  {
    //-------------------------------------------------------------
    // Parameter handling
    //-------------------------------------------------------------

    // Read tool parameters
    StringList in = getStringList_("in");
    String out = getStringOption_("out");
    String out_msstats = getStringOption_("out_msstats");
    String out_triqler = getStringOption_("out_triqler");
    StringList in_ids = getStringList_("ids");
    String design_file = getStringOption_("design");
    String in_db = getStringOption_("fasta");

    // Validate parameters
    if (in.size() != in_ids.size())
    {
      throw Exception::FileNotFound(__FILE__, __LINE__,
        OPENMS_PRETTY_FUNCTION, "Number of spectra file (" + String(in.size()) + ") must match number of ID files (" + String(in_ids.size()) + ").");
    }

    if (getStringOption_("quantification_method") == "spectral_counting")
    {
      if (!out_msstats.empty())
      {
        throw Exception::FileNotFound(__FILE__, __LINE__,
          OPENMS_PRETTY_FUNCTION, "MSstats export for spectral counting data not supported. Please remove output file.");
      }
      if (!out_triqler.empty())
      {
        throw Exception::FileNotFound(__FILE__, __LINE__,
          OPENMS_PRETTY_FUNCTION, "Triqler export for spectral counting data not supported. Please remove output file.");
      }
    }

    //-------------------------------------------------------------
    // Experimental design: read or generate default
    //-------------------------------------------------------------
    ExperimentalDesign design;
    if (!design_file.empty())
    { // load from file
      design = ExperimentalDesignFile::load(design_file, false);
    }
    else
    {
      OPENMS_LOG_INFO << "No experimental design file provided.\n"
                      << "Assuming a label-free experiment without fractionation.\n"
                      << endl;

      // default to unfractionated design
      ExperimentalDesign::MSFileSection msfs;
      Size count{1};
      for (String & s : in)
      {
        ExperimentalDesign::MSFileSectionEntry e;
        e.fraction = 1;
        e.fraction_group = count;
        e.label = 1;
        e.path = s;
        e.sample = count;
        msfs.push_back(e);
      }
      design.setMSFileSection(msfs);
    }

    // some sanity checks
    // extract basenames from experimental design and input files
    const auto& pl2fg = design.getPathLabelToFractionGroupMapping(true);
    set<String> ed_basenames;
    for (const auto& p : pl2fg)
    {
      const String& filename = p.first.first;
      ed_basenames.insert(filename);
    }

    set<String> in_basenames;
    for (Size i = 0; i != in.size(); ++i)
    {
      const String& in_bn = File::basename(in[i]);
      in_basenames.insert(in_bn);
    }

    if (!std::includes(ed_basenames.begin(), ed_basenames.end(), in_basenames.begin(), in_basenames.end()))
    {
      throw Exception::InvalidParameter(__FILE__, __LINE__,
        OPENMS_PRETTY_FUNCTION, "Spectra file basenames provided as input need to match a subset the experimental design file basenames.");
    }

    Size nr_filtered = design.filterByBasenames(in_basenames);
    if (nr_filtered > 0)
    {
      OPENMS_LOG_WARN << "Warning: " << nr_filtered << " files from experimental design were not passed as mzMLs. Continuing with subset if the fractions still match." << std::endl;
    }

    if (design.getNumberOfLabels() != 1)
    {
      throw Exception::InvalidParameter(__FILE__, __LINE__,
        OPENMS_PRETTY_FUNCTION, "Experimental design is not label-free as it contains multiple labels.");
    }
    if (!design.sameNrOfMSFilesPerFraction())
    {
      throw Exception::InvalidParameter(__FILE__, __LINE__,
        OPENMS_PRETTY_FUNCTION, "Different number of fractions for different samples provided. This is currently not supported by ProteomicsLFQ.");
    }

    std::map<unsigned int, std::vector<String> > frac2ms = design.getFractionToMSFilesMapping();

    for (auto & f : frac2ms)
    {
      writeDebug_("Fraction " + String(f.first) + ":", 10);
      for (const String & s : f.second)
      {
        writeDebug_("MS file: " + s, 10);
      }
    }

    // Map between mzML file and corresponding id file
    // Here we currently assume that these are provided in the exact same order.
    map<String, String> mzfile2idfile = mapMzML2Ids_(in, in_ids);
    map<String, String> idfile2mzfile = mapId2MzMLs_(mzfile2idfile);

    Param pep_param = getParam_().copy("Posterior Error Probability:", true);
    writeDebug_("Parameters passed to PEP algorithm", pep_param, 3);

    // TODO: inference parameter

    Param pq_param = getParam_().copy("ProteinQuantification:", true);
    writeDebug_("Parameters passed to PeptideAndProteinQuant algorithm", pq_param, 3);


    Param com_param = getParam_().copy("algorithm:common:", true);
    writeDebug_("Common parameters passed to both sub-algorithms (mtd and epd)", com_param, 3);

    set<String> fixed_modifications, variable_modifications;

    //-------------------------------------------------------------
    // Loading input
    //-------------------------------------------------------------
    ConsensusMap consensus;

    //-------------------------------------------------------------
    // feature-based quantifications
    //-------------------------------------------------------------
    if (getStringOption_("quantification_method") == "feature_intensity")
    {
      OPENMS_LOG_INFO << "Performing feature intensity-based quantification." << endl;
      double median_fwhm(0);
      for (auto const & ms_files : frac2ms) // for each fraction->ms file(s)
      {
        ConsensusMap consensus_fraction; // quantitative result for this fraction identifier
        vector<TransformationDescription> transformations; // filled by RT alignment
        double max_alignment_diff(0.0);

        ExitCodes e = quantifyFraction_(
          ms_files,
          mzfile2idfile,
          median_fwhm,
          multimap<Size, PeptideIdentification>(),
          consensus_fraction,
          transformations,  // transformations are empty, will be filled by alignment
          max_alignment_diff,  // max_alignment_diff not yet determined, will be filled by alignment
          fixed_modifications,
          variable_modifications);

        if (e != EXECUTION_OK) { return e; }

        if (getStringOption_("transfer_ids") != "false" && ms_files.second.size() > 1)
        {
          OPENMS_LOG_INFO << "Transferring identification data between runs of the same fraction." << endl;
          // needs to occur in >= 50% of all runs for transfer
          const Size min_occurrance = (ms_files.second.size() + 1) / 2;
          multimap<Size, PeptideIdentification> transfered_ids = transferIDsBetweenSameFraction_(consensus_fraction, min_occurrance);
          consensus_fraction.clear();

          // The transferred IDs were calculated on the aligned data
          // So we make sure we use the aligned IDs and peak maps in the re-quantification step
          e = quantifyFraction_(
            ms_files,
            mzfile2idfile,
            median_fwhm,
            transfered_ids,
            consensus_fraction,
            transformations,  // transformations as determined by alignment
            max_alignment_diff, // max_alignment_error as determined by alignment
            fixed_modifications,
            variable_modifications);

          OPENMS_POSTCONDITION(!consensus_fraction.empty(), "ConsensusMap of fraction empty after ID transfer.!");
          if (e != EXECUTION_OK) { return e; }
        }
        consensus.appendColumns(consensus_fraction);  // append consensus map calculated for this fraction number
      }  // end of scope of fraction related data

      consensus.sortByPosition();
      consensus.sortPeptideIdentificationsByMapIndex();

      if (debug_level_ >= 666)
      {
        ConsensusXMLFile().store("debug_after_normalization.consensusXML", consensus);
      }
    }
    else if (getStringOption_("quantification_method") == "spectral_counting")
    {
      OPENMS_LOG_INFO << "Performing spectral counting-based quantification." << endl;

      // init consensus map with basic experimental design information
      consensus.setExperimentType("label-free");

      auto& all_protein_ids = consensus.getProteinIdentifications();
      auto& all_peptide_ids = consensus.getUnassignedPeptideIdentifications();

      Size run_index(0);
      for (auto const & ms_files : frac2ms) // for each fraction->ms file(s)
      {
        const Size& fraction = ms_files.first;

        // debug output
        writeDebug_("Processing fraction number: " + String(fraction) + "\nFiles: ",  1);
        for (String const & mz_file : ms_files.second) { writeDebug_(mz_file,  1); }

        // for sanity checks we collect the primary MS run basenames as well as the ones stored in the ID files (below)
        StringList id_MS_run_ref;
        StringList in_MS_run = ms_files.second;

        // for each MS file of current fraction (e.g., all MS files that measured the n-th fraction)
        Size fraction_group{1};
        for (String const & mz_file : ms_files.second)
        {
          // load and clean identification data associated with MS run
          vector<ProteinIdentification> protein_ids;
          vector<PeptideIdentification> peptide_ids;
          const String& mz_file_abs_path = File::absolutePath(mz_file);
          const String& id_file_abs_path = File::absolutePath(mzfile2idfile.at(mz_file_abs_path));

          {
            ExitCodes e = loadAndCleanupIDFile_(id_file_abs_path, mz_file, fraction_group, fraction, protein_ids, peptide_ids, fixed_modifications, variable_modifications);
            if (e != EXECUTION_OK) return e;
          }

          StringList id_msfile_ref;
          protein_ids[0].getPrimaryMSRunPath(id_msfile_ref);
          id_MS_run_ref.push_back(id_msfile_ref[0]);

          // append to consensus map
          all_protein_ids.emplace_back(std::move(protein_ids[0]));
          all_peptide_ids.insert(all_peptide_ids.end(),
            std::make_move_iterator(peptide_ids.begin()),
            std::make_move_iterator(peptide_ids.end()));
        }

        ////////////////////////////////////////////////////////////
        // Annotate experimental design in consensus map
        ////////////////////////////////////////////////////////////
        Size j(0);
        // for each MS file (as provided in the experimental design)
        for (String const & mz_file : ms_files.second)
        {
          const Size curr_fraction_group = j + 1;
          consensus.getColumnHeaders()[run_index].label = "label-free";
          consensus.getColumnHeaders()[run_index].filename = mz_file;
          consensus.getColumnHeaders()[run_index].unique_id = 1 + run_index;
          consensus.getColumnHeaders()[run_index].setMetaValue("fraction", fraction);
          consensus.getColumnHeaders()[run_index].setMetaValue("fraction_group", curr_fraction_group);
          ++j;
          ++run_index;
        }
      }
    }

    bool ok = true;
    for (const auto& id : consensus.getUnassignedPeptideIdentifications())
    {
      ok &= checkPepID_(id);
    }

    if(!ok) std::cerr << "WRONG after linking" << std::endl;
    //-------------------------------------------------------------
    // ID related algorithms
    // TODO we could switch to work on the IDs in ConsensusXML
    //  but not all algorithms are available on Cons.Maps yet.
    //-------------------------------------------------------------

    vector<ProteinIdentification> inferred_protein_ids{1};
    vector<PeptideIdentification> inferred_peptide_ids;
    ExitCodes e = inferProteinGroups_(in_ids, in_db, idfile2mzfile, fixed_modifications, inferred_protein_ids, inferred_peptide_ids);
    if (e != EXECUTION_OK) return e;

    // references from PSM to Protein that got removed during inference need to be also removed in the consensus map
    {
      unordered_map<String,set<String>> pep2prot_inferred;
      // determine all inferred proteins
      for (auto& p : inferred_peptide_ids)
      {
        for (auto& ph : p.getHits())
        {
          //TODO if we ever support modified proteins, mapping via unmodified sequence will not work
          pep2prot_inferred.emplace(ph.getSequence().toUnmodifiedString(), ph.extractProteinAccessionsSet());
        }
      }

      // update assigned and unassigned peptide identifications
      for (auto& c : consensus)
      {
        auto& pids = c.getPeptideIdentifications();
        syncIDAndQuant_(pids, pep2prot_inferred);
      }

      auto& pids = consensus.getUnassignedPeptideIdentifications();
      syncIDAndQuant_(pids, pep2prot_inferred);
    }

    // clean up references (assigned and unassigned)
    IDFilter::removeUnreferencedProteins(consensus, true);

    //-------------------------------------------------------------
    // Peptide quantification
    //-------------------------------------------------------------
    PeptideAndProteinQuant quantifier;

    if (getStringOption_("quantification_method") == "feature_intensity")
    {
      quantifier.setParameters(pq_param);
      quantifier.readQuantData(consensus, design);
    }
    else if (getStringOption_("quantification_method") == "spectral_counting")
    {
      pq_param.setValue("average", "sum");
      pq_param.setValue("top", 0); // all
      pq_param.setValue("consensus:normalize", "false");
      quantifier.setParameters(pq_param);

      quantifier.readQuantData(
       consensus.getProteinIdentifications(),
       consensus.getUnassignedPeptideIdentifications(),
       design);
    }

    quantifier.quantifyPeptides(inferred_peptide_ids);

    //-------------------------------------------------------------
    // Protein quantification
    //-------------------------------------------------------------

    // Should always be there by now, even if just singletons (TODO a bit of a waste then, though)
    if (inferred_protein_ids[0].getIndistinguishableProteins().empty())
    {
      throw Exception::MissingInformation(
       __FILE__,
       __LINE__,
       OPENMS_PRETTY_FUNCTION,
       "No information on indistinguishable protein groups found.");
    }

    quantifier.quantifyProteins(inferred_protein_ids[0]);
    auto const & protein_quants = quantifier.getProteinResults();
    if (protein_quants.empty())
    {
     OPENMS_LOG_WARN << "Warning: No proteins were quantified." << endl;
    }

    if (debug_level_ >= 666)
    {
      IdXMLFile().store("debug_quant.idXML", inferred_protein_ids, inferred_peptide_ids);
    }
    //-------------------------------------------------------------
    // Export of MzTab file as final output
    //-------------------------------------------------------------

    // Annotate quants to protein(groups) for easier export in mzTab
    // Note: we keep protein groups that have not been quantified
    PeptideAndProteinQuant::annotateQuantificationsToProteins(protein_quants, inferred_protein_ids[0], design.getNumberOfFractionGroups(), false);

    if (debug_level_ >= 666)
    {
      IdXMLFile().store("debug_quant_annotated.idXML", inferred_protein_ids, inferred_peptide_ids);
    }

    // insert inference information as first protein identification
    auto& proteins = consensus.getProteinIdentifications();
    proteins.insert(proteins.begin(), inferred_protein_ids[0]);

    // For correctness we would need to set the run reference in the pepIDs of the consensusXML all to the first run then
    // And probably make sure that peptides that correspond to filtered out proteins are not producing errors
    // e.g. by removing them with a Filter beforehand.

    consensus.resolveUniqueIdConflicts(); // TODO: find out if this is still needed
    if (!getStringOption_("out_cxml").empty())
    {
      // Note: idXML and consensusXML doesn't support writing quantification at protein groups
      // (they are neverless stored and passed to mzTab for proper export)
      ConsensusXMLFile().store(getStringOption_("out_cxml"), consensus);
    }

    // Fill MzTab with meta data and quants annotated in identification data structure
    const bool report_unmapped(true);
    const bool report_unidentified_features(false);

    MzTab m = MzTab::exportConsensusMapToMzTab(
      consensus,
      String("null"),
      true,
      report_unidentified_features,
      report_unmapped,
      "Export from ProteomicsLFQ workflow in OpenMS.");
    MzTabFile().store(out, m);

    if (!out_msstats.empty())
    {
      MSstatsFile msstats;
      // TODO: add a helper method to quickly check if experimental design file contain the right columns (and put this at start of tool)

      // shrink protein runs to the one containing the inference data
      consensus.getProteinIdentifications().resize(1);

      msstats.storeLFQ(
        out_msstats,
        consensus,
        design,
        StringList(),
        false,
        "MSstats_BioReplicate",
        "MSstats_Condition",
        "max");
    }


    if (!out_triqler.empty())
    {
      TriqlerFile tf;

      // shrink protein runs to the one containing the inference data
      consensus.getProteinIdentifications().resize(1);


      IDScoreSwitcherAlgorithm switcher;
      Size c = 0;
      switcher.switchToGeneralScoreType(consensus, IDScoreSwitcherAlgorithm::ScoreType::PEP, c);

      tf.storeLFQ(
        out_triqler,
        consensus,
        design,
        StringList(),
        "MSstats_Condition" // TODO: choose something more generic like "Condition" for both MSstats and Triqler export
        );
    }

    return EXECUTION_OK;
  }
};

int main(int argc, const char ** argv)
{
  ProteomicsLFQ tool;
  return tool.main(argc, argv);
}

/// @endcond<|MERGE_RESOLUTION|>--- conflicted
+++ resolved
@@ -1143,7 +1143,6 @@
       ffi.setParameters(ffi_param);
       writeDebug_("Parameters passed to FeatureFinderIdentification algorithm", ffi_param, 3);
 
-<<<<<<< HEAD
 /*      bool ok = true;
       for (const auto& id : peptide_ids)
       {
@@ -1185,17 +1184,6 @@
       }
 
       if(!ok) std::cerr << "WRONG" << std::endl;*/
-=======
-      IdentificationData id_data, id_data_ext;
-      IdentificationDataConverter::importIDs(id_data, protein_ids, peptide_ids);
-      IdentificationDataConverter::importIDs(id_data_ext, ext_protein_ids, ext_peptide_ids);
-      if (!seeds.empty()) ffi.convertSeeds(seeds, id_data);
-
-      FeatureMap tmp = fm;
-      ffi.run(tmp, id_data, id_data_ext);
-      // convert IDs in feature map to Peptide-/ProteinIdentification:
-      IdentificationDataConverter::exportFeatureIDs(tmp);
->>>>>>> 65cd1e6d
 
       // TODO: consider moving this to FFid
       // free parts of feature map not needed for further processing (e.g., subfeatures...)
@@ -1210,7 +1198,6 @@
       IDConflictResolverAlgorithm::resolve(fm,
           getStringOption_("keep_feature_top_psm_only") == "false"); // keep only best peptide per feature per file
 
-<<<<<<< HEAD
 /*      ok = true;
       for (const auto& id : fm.getUnassignedPeptideIdentifications())
       {
@@ -1220,9 +1207,6 @@
       if(!ok) std::cerr << "WRONG" << std::endl;*/
 
       feature_maps.push_back(std::move(fm));
-=======
-      feature_maps.push_back(tmp);
->>>>>>> 65cd1e6d
 
       if (debug_level_ > 666)
       {
