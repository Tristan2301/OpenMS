// --------------------------------------------------------------------------
//                   OpenMS -- Open-Source Mass Spectrometry
// --------------------------------------------------------------------------
// Copyright The OpenMS Team -- Eberhard Karls University Tuebingen,
// ETH Zurich, and Freie Universitaet Berlin 2002-2018.
//
// This software is released under a three-clause BSD license:
//  * Redistributions of source code must retain the above copyright
//    notice, this list of conditions and the following disclaimer.
//  * Redistributions in binary form must reproduce the above copyright
//    notice, this list of conditions and the following disclaimer in the
//    documentation and/or other materials provided with the distribution.
//  * Neither the name of any author or any participating institution
//    may be used to endorse or promote products derived from this software
//    without specific prior written permission.
// For a full list of authors, refer to the file AUTHORS.
// --------------------------------------------------------------------------
// THIS SOFTWARE IS PROVIDED BY THE COPYRIGHT HOLDERS AND CONTRIBUTORS "AS IS"
// AND ANY EXPRESS OR IMPLIED WARRANTIES, INCLUDING, BUT NOT LIMITED TO, THE
// IMPLIED WARRANTIES OF MERCHANTABILITY AND FITNESS FOR A PARTICULAR PURPOSE
// ARE DISCLAIMED. IN NO EVENT SHALL ANY OF THE AUTHORS OR THE CONTRIBUTING
// INSTITUTIONS BE LIABLE FOR ANY DIRECT, INDIRECT, INCIDENTAL, SPECIAL,
// EXEMPLARY, OR CONSEQUENTIAL DAMAGES (INCLUDING, BUT NOT LIMITED TO,
// PROCUREMENT OF SUBSTITUTE GOODS OR SERVICES; LOSS OF USE, DATA, OR PROFITS;
// OR BUSINESS INTERRUPTION) HOWEVER CAUSED AND ON ANY THEORY OF LIABILITY,
// WHETHER IN CONTRACT, STRICT LIABILITY, OR TORT (INCLUDING NEGLIGENCE OR
// OTHERWISE) ARISING IN ANY WAY OUT OF THE USE OF THIS SOFTWARE, EVEN IF
// ADVISED OF THE POSSIBILITY OF SUCH DAMAGE.
//
// --------------------------------------------------------------------------
// $Maintainer: Timo Sachsenberg$
// $Authors: Marc Sturm $
// --------------------------------------------------------------------------

#include <OpenMS/CONCEPT/ClassTest.h>
#include <OpenMS/test_config.h>

///////////////////////////

#include <OpenMS/DATASTRUCTURES/String.h>
#include <OpenMS/DATASTRUCTURES/DataValue.h>
#include <iostream>
#include <iomanip>
#include <vector>

#include <QtCore/QString>

#include <boost/math/special_functions/fpclassify.hpp>

using namespace OpenMS;
using namespace std;

///////////////////////////

START_TEST(String, "$Id$")

/////////////////////////////////////////////////////////////

#pragma clang diagnostic push
#pragma clang diagnostic ignored "-Wshadow"

String* s_ptr = nullptr;
String* s_nullPointer = nullptr;
START_SECTION((String()))
  s_ptr = new String;
  TEST_NOT_EQUAL(s_ptr, s_nullPointer)
END_SECTION

START_SECTION(([EXTRA] ~String()))
  delete s_ptr;
END_SECTION

START_SECTION((String(const QString &s)))
  QString qs("bla");
  String s(qs);
  TEST_EQUAL(s=="bla",true)
END_SECTION

START_SECTION((QString toQString() const))
  QString qs("bla");
  String s("bla");
  TEST_EQUAL(s.toQString()==qs,true)
END_SECTION

START_SECTION((String(const char* s, SizeType length)))
<<<<<<< HEAD
	String s("abcdedfg",5);
	TEST_EQUAL(s,"abcde")

	String s2("abcdedfg",0);
	TEST_EQUAL(s2,"")

	String s3("abcdedfg",8);
	TEST_EQUAL(s3,"abcdedfg")
=======
  String s("abcdedfg",5);
  TEST_EQUAL(s,"abcde")

  String s2("abcdedfg",0);
  TEST_EQUAL(s2,"")

  String s3("abcdedfg",8);
  TEST_EQUAL(s3,"abcdedfg")
>>>>>>> 2712ff89

  // This function does *not* check for null bytes as these may be part of a
  // valid string! If you provide a length that is inaccurate, you are to blame
  // (we do not test this since we would cause undefined behavior).
<<<<<<< HEAD
	// String s4("abcdedfg", 15);
	// TEST_NOT_EQUAL(s4,"abcdedfg")

  // Unicode test
=======
  // String s4("abcdedfg", 15);
  // TEST_NOT_EQUAL(s4,"abcdedfg")

  // Unicode test
  // print(b"T\xc3\xbc\x62ingen".decode("utf8"))
  // print(b"\xff\xfeT\x00\xfc\x00b\x00i\x00n\x00g\x00e\x00n\x00".decode("utf16"))
  // print(b"T\xfc\x62ingen".decode("iso8859"))
>>>>>>> 2712ff89
  char test_utf8[] =  "T\xc3\xbc\x62ingen";
  char test_utf16[] = "\xff\xfeT\x00\xfc\x00b\x00i\x00n\x00g\x00e\x00n\x00";
  char test_iso8859[] = "T\xfc\x62ingen";

  String s_utf8(test_utf8, 9);
  String s_utf16(test_utf16, 18);
  String s_iso8859(test_iso8859, 8);

  TEST_EQUAL(s_utf16.size(), 18);
  TEST_EQUAL(s_utf8.size(), 9);
  TEST_EQUAL(s_iso8859.size(), 8);

  TEST_EQUAL(s_iso8859[0], 'T')
  TEST_EQUAL(s_iso8859[1], '\xfc') // single byte for u
  TEST_EQUAL(s_iso8859[2], 'b')
  TEST_EQUAL(s_utf8[0], 'T')
  TEST_EQUAL(s_utf8[1], '\xc3')
  TEST_EQUAL(s_utf8[2], '\xbc') // two bytes for u
  TEST_EQUAL(s_utf8[3], 'b')
<<<<<<< HEAD
=======

  // Its very easy to produce nonsense with unicode (e.g. chop string in half
  // in the middle of a character)
  String nonsense(test_utf8, 2);
  TEST_EQUAL(nonsense.size(), 2);
  TEST_EQUAL(nonsense[1], '\xc3')
>>>>>>> 2712ff89
END_SECTION

START_SECTION((String(const DataValue& d)))
  TEST_EQUAL(String(DataValue(1.4)),"1.4")
  TEST_EQUAL(String(DataValue("bla")),"bla")
  TEST_EQUAL(String(DataValue(4711)),"4711")
END_SECTION

START_SECTION((String(const std::string& s)))
  String s(string("blablabla"));
  TEST_EQUAL(s,"blablabla")

  // Unicode test
  // print(b"T\xc3\xbc\x62ingen".decode("utf8"))
  // print(b"\xff\xfeT\x00\xfc\x00b\x00i\x00n\x00g\x00e\x00n\x00".decode("utf16"))
  // print(b"T\xfc\x62ingen".decode("iso8859"))
  char test_utf8[] =  "T\xc3\xbc\x62ingen";
  char test_utf16[] = "\xff\xfeT\x00\xfc\x00b\x00i\x00n\x00g\x00e\x00n\x00";
  char test_iso8859[] = "T\xfc\x62ingen";

  std::string std_s_utf8(test_utf8, 9);
  std::string std_s_utf16(test_utf16, 18);
  std::string std_s_iso8859(test_iso8859, 8);

  String s_utf8(std_s_utf8);
  String s_utf16(std_s_utf16);
  String s_iso8859(std_s_iso8859);

  TEST_EQUAL(s_utf16.size(), 18);
  TEST_EQUAL(s_utf8.size(), 9);
  TEST_EQUAL(s_iso8859.size(), 8);

  TEST_EQUAL(s_iso8859[0], 'T')
  TEST_EQUAL(s_iso8859[1], '\xfc') // single byte for u
  TEST_EQUAL(s_iso8859[2], 'b')
  TEST_EQUAL(s_utf8[0], 'T')
  TEST_EQUAL(s_utf8[1], '\xc3')
  TEST_EQUAL(s_utf8[2], '\xbc') // two bytes for u
  TEST_EQUAL(s_utf8[3], 'b')
END_SECTION

START_SECTION((String(const char* s)))
  String s("blablabla");
  TEST_EQUAL(s,"blablabla")
END_SECTION

START_SECTION((String(size_t len, char c)))
  String s(17,'b');
  TEST_EQUAL(s,"bbbbbbbbbbbbbbbbb")
END_SECTION

START_SECTION((String(const char c)))
  String s('v');
  TEST_EQUAL(s,"v")
END_SECTION

START_SECTION((String(int i)))
  String s(int (-17));
  TEST_EQUAL(s,"-17")
END_SECTION

START_SECTION((String(unsigned int i)))
  String s((unsigned int) (17));
  TEST_EQUAL(s,"17")
END_SECTION

START_SECTION((String(long int i)))
  String s((long int)(-17));
  TEST_EQUAL(s,"-17")
END_SECTION

START_SECTION((String(long unsigned int i)))
  String s((long unsigned int)(17));
  TEST_EQUAL(s,"17")
END_SECTION

START_SECTION((String(short int i)))
  String s((short int)(-17));
  TEST_EQUAL(s,"-17")
END_SECTION

START_SECTION((String(short unsigned int i)))
  String s((short unsigned int)(17));
  TEST_EQUAL(s,"17")
END_SECTION

START_SECTION((String(float f)))
  String s(float(17.0123));
  TEST_EQUAL(s,"17.0123")
END_SECTION

START_SECTION((String(double d)))
  String s(double(17.012345));
  TEST_EQUAL(s,"17.012345")
END_SECTION

START_SECTION((String(long double ld)))
  String s(17.012345L); // suffix L indicates long double
  TEST_EQUAL(s,"17.012345")
END_SECTION

START_SECTION((String(long long unsigned int i)))
  String s((long long unsigned int)(12345678));
  TEST_EQUAL(s,"12345678")
END_SECTION

START_SECTION((String(long long signed int i)))
  String s((long long signed int)(-12345678));
  TEST_EQUAL(s,"-12345678")
END_SECTION


START_SECTION((static String numberLength(double d, UInt n)))
  TEST_EQUAL(String::numberLength(12345678.9123,11),"12345678.91")
  TEST_EQUAL(String::numberLength(-12345678.9123,11),"-12345678.9")
  TEST_EQUAL(String::numberLength(12345678.9123,10),"12345678.9")
  TEST_EQUAL(String::numberLength(-12345678.9123,10),"-1234.5e04")
  TEST_EQUAL(String::numberLength(12345678.9123,9),"1234.5e04")
  TEST_EQUAL(String::numberLength(-12345678.9123,9),"-123.4e05")
END_SECTION


START_SECTION((static String number(double d, UInt n)))
  TEST_EQUAL(String::number(123.1234,0),"123")
  TEST_EQUAL(String::number(123.1234,1),"123.1")
  TEST_EQUAL(String::number(123.1234,2),"123.12")
  TEST_EQUAL(String::number(123.1234,3),"123.123")
  TEST_EQUAL(String::number(123.1234,4),"123.1234")
  TEST_EQUAL(String::number(123.1234,5),"123.12340")
  TEST_EQUAL(String::number(0.0,5),"0.00000")
END_SECTION


START_SECTION((template<class InputIterator> String(InputIterator first, InputIterator last)))
  String s("ABCDEFGHIJKLMNOP");
  String::Iterator i = s.begin();
  String::Iterator j = s.end();
  String s2(i,j);
  TEST_EQUAL(s,s2)
  ++i;++i;
  --j;--j;
  s2 = String(i,j);
  TEST_EQUAL(s2,"CDEFGHIJKLMN")

  //test cases where the begin is equal to the end
  i = s.begin();
  j = s.begin();
  s2 = String(i,j);
  TEST_EQUAL(s2,"")
  TEST_EQUAL(s2.size(),0U)

  i = s.end();
  j = s.end();
  s2 = String(i,j);
  TEST_EQUAL(s2,"")
  TEST_EQUAL(s2.size(),0U)


  // Unicode test
  // print(b"T\xc3\xbc\x62ingen".decode("utf8"))
  // print(b"\xff\xfeT\x00\xfc\x00b\x00i\x00n\x00g\x00e\x00n\x00".decode("utf16"))
  // print(b"T\xfc\x62ingen".decode("iso8859"))
  char test_utf8[] =  "T\xc3\xbc\x62ingen";
  char test_utf16[] = "\xff\xfeT\x00\xfc\x00b\x00i\x00n\x00g\x00e\x00n\x00";
  char test_iso8859[] = "T\xfc\x62ingen";

  std::string std_s_utf8(test_utf8, 9);
  std::string std_s_utf16(test_utf16, 18);
  std::string std_s_iso8859(test_iso8859, 8);

  String s_utf8(std_s_utf8.begin(), std_s_utf8.end());
  String s_utf16(std_s_utf16.begin(), std_s_utf16.end());
  String s_iso8859(std_s_iso8859.begin(), std_s_iso8859.end());

  TEST_EQUAL(s_utf16.size(), 18);
  TEST_EQUAL(s_utf8.size(), 9);
  TEST_EQUAL(s_iso8859.size(), 8);

  TEST_EQUAL(s_iso8859[0], 'T')
  TEST_EQUAL(s_iso8859[1], '\xfc') // single byte for u
  TEST_EQUAL(s_iso8859[2], 'b')
  TEST_EQUAL(s_utf8[0], 'T')
  TEST_EQUAL(s_utf8[1], '\xc3')
  TEST_EQUAL(s_utf8[2], '\xbc') // two bytes for u
  TEST_EQUAL(s_utf8[3], 'b')

  // Its very easy to produce nonsense with unicode (e.g. chop string in half
  // in the middle of a character)
  String nonsense(std_s_utf8.begin(), std_s_utf8.begin() + 2);
  TEST_EQUAL(nonsense.size(), 2);
  TEST_EQUAL(nonsense[1], '\xc3')

END_SECTION

String s("ACDEFGHIKLMNPQRSTVWY");
START_SECTION((bool hasPrefix(const String& string) const))
  TEST_EQUAL(s.hasPrefix(""), true);
  TEST_EQUAL(s.hasPrefix("ACDEF"), true);
  TEST_EQUAL(s.hasPrefix("ACDEFGHIKLMNPQRSTVWY"), true);
  TEST_EQUAL(s.hasPrefix("ABCDEF"), false);
  TEST_EQUAL(s.hasPrefix("ACDEFGHIKLMNPQRSTVWYACDEF"), false);
END_SECTION

START_SECTION((bool hasSuffix(const String& string) const))
  TEST_EQUAL(s.hasSuffix(""), true);
  TEST_EQUAL(s.hasSuffix("TVWY"), true);
  TEST_EQUAL(s.hasSuffix("ACDEFGHIKLMNPQRSTVWY"), true);
  TEST_EQUAL(s.hasSuffix("WXYZ"), false);
  TEST_EQUAL(s.hasSuffix("ACDEFACDEFGHIKLMNPQRSTVWY"), false);
END_SECTION

START_SECTION((bool hasSubstring(const String& string) const))
  TEST_EQUAL(s.hasSubstring(""), true);
  TEST_EQUAL(s.hasSubstring("GHIKLM"), true);
  TEST_EQUAL(s.hasSubstring("ACDEFGHIKLMNPQRSTVWY"), true);
  TEST_EQUAL(s.hasSubstring("MLKIGH"), false);
  TEST_EQUAL(s.hasSubstring("ACDEFGHIKLMNPQRSTVWYACDEF"), false);
END_SECTION

START_SECTION((bool has(Byte byte) const))
  TEST_EQUAL(s.has('A'), true);
  TEST_EQUAL(s.has('O'), false);
END_SECTION

START_SECTION((String prefix(Int length) const))
  TEST_EQUAL(s.prefix((Int)4), "ACDE");
  TEST_EQUAL(s.prefix((Int)0), "");
  TEST_EXCEPTION(Exception::IndexOverflow, s.prefix(s.size()+1));
  TEST_EXCEPTION(Exception::IndexUnderflow, s.prefix(-1));
END_SECTION

START_SECTION((String suffix(Int length) const))
  TEST_EQUAL(s.suffix((Int)4), "TVWY");
  TEST_EQUAL(s.suffix((Int)0), "");
  TEST_EXCEPTION(Exception::IndexOverflow, s.suffix(s.size()+1));
  TEST_EXCEPTION(Exception::IndexUnderflow, s.suffix(-1));
END_SECTION

START_SECTION((String prefix(SizeType length) const))
  TEST_EQUAL(s.prefix((String::SizeType)4), "ACDE");
  TEST_EQUAL(s.prefix((String::SizeType)0), "");
  TEST_EXCEPTION(Exception::IndexOverflow, s.prefix(s.size()+1));
END_SECTION

START_SECTION((String suffix(SizeType length) const))
  TEST_EQUAL(s.suffix((String::SizeType)4), "TVWY");
  TEST_EQUAL(s.suffix((String::SizeType)0), "");
  TEST_EXCEPTION(Exception::IndexOverflow, s.suffix(s.size()+1));
END_SECTION

START_SECTION((String prefix(char delim) const))
  TEST_EQUAL(s.prefix('F'), "ACDE");
  TEST_EQUAL(s.prefix('A'), "");
  TEST_EXCEPTION(Exception::ElementNotFound, s.prefix('Z'));
END_SECTION

START_SECTION((String suffix(char delim) const))
  TEST_EQUAL(s.suffix('S'), "TVWY");
  TEST_EQUAL(s.suffix('Y'), "");
  TEST_EXCEPTION(Exception::ElementNotFound, s.suffix('Z'));
END_SECTION

START_SECTION((String substr(size_t pos=0, size_t n=npos) const))
  String s("abcdef");
  //std::string functionality
  TEST_EQUAL(s.substr(0,4),"abcd");
  TEST_EQUAL(s.substr(1,1),"b")
  TEST_EQUAL(s.substr(1,3),"bcd")
  TEST_EQUAL(s.substr(0,4),"abcd")
  TEST_EQUAL(s.substr(0,6),"abcdef")
  TEST_EQUAL(s.substr(5,1),"f")
  TEST_EQUAL(s.substr(6,1),"")
  TEST_EQUAL(s.substr(0,7),"abcdef")

  TEST_EQUAL(s.substr(0,String::npos), "abcdef")

  // check with defaults
  TEST_EQUAL(s.substr(0),"abcdef");
  TEST_EQUAL(s.substr(1),"bcdef")
  TEST_EQUAL(s.substr(5),"f")
  TEST_EQUAL(s.substr(6),"")
END_SECTION

START_SECTION((String chop(Size n) const))
  String s("abcdef");
  TEST_EQUAL(s.chop(0), "abcdef")
  TEST_EQUAL(s.chop(1), "abcde")
  TEST_EQUAL(s.chop(2), "abcd")
  TEST_EQUAL(s.chop(3), "abc")
  TEST_EQUAL(s.chop(4), "ab")
  TEST_EQUAL(s.chop(5), "a")
  TEST_EQUAL(s.chop(6), "")
  TEST_EQUAL(s.chop(9), "")

  TEST_EQUAL(s.chop(-1), "")
END_SECTION

START_SECTION((String& reverse()))
  s.reverse();
  TEST_EQUAL(s, "YWVTSRQPNMLKIHGFEDCA");
  s = "";
  s.reverse();
  TEST_EQUAL(s, "");
END_SECTION

START_SECTION((String& trim()))
  String s("\n\r\t test \n\r\t");
  s.trim();
  TEST_EQUAL(s,"test");
  s.trim();
  TEST_EQUAL(s,"test");
  s = "";
  s.trim();
  TEST_EQUAL(s,"");
  s = " t";
  s.trim();
  TEST_EQUAL(s,"t");
  s = "t ";
  s.trim();
  TEST_EQUAL(s,"t");
  s = "\t\r\n ";
  s.trim();
  TEST_EQUAL(s,"");
END_SECTION

START_SECTION((String& quote(char q = '"', QuotingMethod method = ESCAPE)))
  String s;
  s.quote('\'', String::NONE);
  TEST_EQUAL(s, "''");
  s.quote('\'', String::ESCAPE);
  TEST_EQUAL(s, "'\\'\\''");
  s = "ab\"cd\\ef";
  s.quote('"', String::NONE);
  TEST_EQUAL(s, "\"ab\"cd\\ef\"");
  s.quote('"', String::ESCAPE);
  TEST_EQUAL(s, "\"\\\"ab\\\"cd\\\\ef\\\"\"");
  s = "ab\"cd\\ef";
  s.quote('"', String::DOUBLE);
  TEST_EQUAL(s, "\"ab\"\"cd\\ef\"");
END_SECTION

START_SECTION((String& unquote(char q = '"', QuotingMethod method = ESCAPE)))
  String s;
  TEST_EXCEPTION(Exception::ConversionError, s.unquote());
  s = "''";
  s.unquote('\'', String::NONE);
  TEST_EQUAL(s, "");
  s = "'\\'\\''";
  s.unquote('\'', String::ESCAPE);
  TEST_EQUAL(s, "''");
  s = "\"ab\"cd\\ef\"";
  s.unquote('"', String::NONE);
  TEST_EQUAL(s, "ab\"cd\\ef");
  s = "\"\\\"ab\\\"cd\\\\ef\\\"\"";
  s.unquote('"', String::ESCAPE);
  TEST_EQUAL(s, "\"ab\"cd\\ef\"");
  s = "\"ab\"\"cd\\ef\"";
  s.unquote('"', String::DOUBLE);
  TEST_EQUAL(s, "ab\"cd\\ef");
END_SECTION

START_SECTION((String& simplify()))
  String s("\n\r\t te\tst \n\r\t");
  s.simplify();
  TEST_EQUAL(s," te st ");
  s.simplify();
  TEST_EQUAL(s," te st ");
  s = "";
  s.simplify();
  TEST_EQUAL(s,"");
  s = " t";
  s.simplify();
  TEST_EQUAL(s," t");
  s = "t ";
  s.simplify();
  TEST_EQUAL(s,"t ");
  s = "\t\r\n ";
  s.simplify();
  TEST_EQUAL(s," ");
END_SECTION

START_SECTION((String& fillLeft(char c, UInt size)))
  String s("TEST");
  s.fillLeft('x',4);
  TEST_EQUAL(s,"TEST")
  s.fillLeft('y',5);
  TEST_EQUAL(s,"yTEST")
  s.fillLeft('z',7);
  TEST_EQUAL(s,"zzyTEST")
END_SECTION

START_SECTION((String& fillRight(char c, UInt size)))
  String s("TEST");
  s.fillRight('x',4);
  TEST_EQUAL(s,"TEST")
  s.fillRight('y',5);
  TEST_EQUAL(s,"TESTy")
  s.fillRight('z',7);
  TEST_EQUAL(s,"TESTyzz")
END_SECTION

START_SECTION((Int toInt() const))
  String s;
  s = "123";
  TEST_EQUAL(s.toInt(),123);
  s = "-123";
  TEST_EQUAL(s.toInt(),-123);
  s = "  -123";
  TEST_EQUAL(s.toInt(),-123);
  s = "-123  ";
  TEST_EQUAL(s.toInt(),-123);
  s = "  -123  ";
  TEST_EQUAL(s.toInt(),-123);
  // expect errors:
  s = "524 starts with an int";
  TEST_EXCEPTION(Exception::ConversionError, s.toInt())
  s = "not an int";
  TEST_EXCEPTION_WITH_MESSAGE(Exception::ConversionError, s.toInt(), String("Could not convert string '") + s + "' to an integer value")
  s = "contains an 13135 int";
  TEST_EXCEPTION_WITH_MESSAGE(Exception::ConversionError, s.toInt(), String("Could not convert string '") + s + "' to an integer value")
  s = "ends with an int 525";
  TEST_EXCEPTION_WITH_MESSAGE(Exception::ConversionError, s.toInt(), String("Could not convert string '") + s + "' to an integer value")
END_SECTION

START_SECTION((float toFloat() const))
  String s;
  s = "123.456";
  TEST_REAL_SIMILAR(s.toFloat(),123.456);
  s = "-123.456";
  TEST_REAL_SIMILAR(s.toFloat(),-123.456);
  s = "123.9";
  TEST_REAL_SIMILAR(s.toFloat(),123.9);
  s = "73629.9";
  TEST_EQUAL(String(s.toFloat()),"73629.9");
  s = "47218.8";
  TEST_EQUAL(String(s.toFloat()),"47218.8");
  s = String("nan");
  TEST_EQUAL(boost::math::isnan(s.toFloat()),true);
  s = "NaN";
  TEST_EQUAL(boost::math::isnan(s.toFloat()),true);
  s = "not a number";
  TEST_EXCEPTION_WITH_MESSAGE(Exception::ConversionError, s.toFloat(), String("Could not convert string '") + s + "' to a float value")
END_SECTION

START_SECTION((double toDouble() const))
  String s;
  s = "123.456";
  TEST_REAL_SIMILAR(s.toDouble(),123.456);
  s = "-123.4567890123";
  TEST_REAL_SIMILAR(s.toDouble(),-123.4567890123);
  s = "123.99999";
  TEST_REAL_SIMILAR(s.toDouble(),123.99999);
  s = "73629.980123";
  TEST_EQUAL(String(s.toDouble()),"73629.980123");
  s = "47218.890000001";
  TEST_EQUAL(String(s.toDouble()),"47218.890000001");
  s = "nan";
  TEST_EQUAL(boost::math::isnan(s.toDouble()),true);
  s = "NaN";
  TEST_EQUAL(boost::math::isnan(s.toDouble()),true);
  s = "not a number";
  TEST_EXCEPTION_WITH_MESSAGE(Exception::ConversionError, s.toDouble(), String("Could not convert string '") + s + "' to a double value")
END_SECTION

START_SECTION((static String random(UInt length)))
  String s;
  String s2 = s.random(10);
  TEST_EQUAL(s2.size(),10);
END_SECTION

START_SECTION((bool split(const char splitter, std::vector<String>& substrings, bool quote_protect=false) const))
  String s(";1;2;3;4;5;");
  vector<String> split;
  bool result = s.split(';',split);
  TEST_EQUAL(result,true);
  TEST_EQUAL(split.size(),7);
  TEST_EQUAL(split[0],String(""));
  TEST_EQUAL(split[1],String("1"));
  TEST_EQUAL(split[2],String("2"));
  TEST_EQUAL(split[3],String("3"));
  TEST_EQUAL(split[4],String("4"));
  TEST_EQUAL(split[5],String("5"));
  TEST_EQUAL(split[6],String(""));


  s = "1;2;3;4;5";
  result = s.split(';', split);
  TEST_EQUAL(result,true);
  TEST_EQUAL(split.size(),5);
  TEST_EQUAL(split[0],String("1"));
  TEST_EQUAL(split[1],String("2"));
  TEST_EQUAL(split[2],String("3"));
  TEST_EQUAL(split[3],String("4"));
  TEST_EQUAL(split[4],String("5"));

  s = "";
  result = s.split(',', split);
  TEST_EQUAL(result, false);
  TEST_EQUAL(split.size(), 0);

  s = ";";
  result = s.split(';', split);
  TEST_EQUAL(result,true);
  TEST_EQUAL(split.size(),2);
  TEST_EQUAL(split[0],"");
  TEST_EQUAL(split[1],"");

  result = s.split(',', split);
  TEST_EQUAL(result,false);
  TEST_EQUAL(split.size(),1);

  s = "nodelim";
  result = s.split(';', split);
  TEST_EQUAL(result,false);
  TEST_EQUAL(split.size(),1);

  // testing quoting behaviour
  s=" \"hello\", world, 23.3";
  result = s.split(',', split, true);
  TEST_EQUAL(result,true);
  TEST_EQUAL(split.size(),3);
  TEST_EQUAL(split[0],"hello");
  TEST_EQUAL(split[1],"world");
  TEST_EQUAL(split[2],"23.3");

  s=" \"hello\", \" donot,splitthis \", \"23.4 \" ";
  result = s.split(',', split, true);
  TEST_EQUAL(result,true);
  TEST_EQUAL(split.size(),3);
  TEST_EQUAL(split[0],"hello");
  TEST_EQUAL(split[1]," donot,splitthis ");
  TEST_EQUAL(split[2],"23.4 ");

  s=" \"hello\", \" donot,splitthis \", \"23.5 \" ";
  result = s.split(',', split, true);
  TEST_EQUAL(result,true);
  TEST_EQUAL(split.size(),3);
  TEST_EQUAL(split[0],"hello");
  TEST_EQUAL(split[1]," donot,splitthis ");
  TEST_EQUAL(split[2],"23.5 ");

  s=" \"hello\", \" donot,splitthis \", \"23.6 \" ";
  result = s.split(',', split, true);
  TEST_EQUAL(result,true);
  TEST_EQUAL(split.size(),3);
  TEST_EQUAL(split[0],"hello");
  TEST_EQUAL(split[1]," donot,splitthis ");
  TEST_EQUAL(split[2],"23.6 ");

  s = " \"nodelim \"";
  result = s.split(';', split, true);
  TEST_EQUAL(result,false);
  TEST_EQUAL(split.size(),1);

  // testing invalid quoting...
  s = " \"first\", \"seconds\"<thisshouldnotbehere>, third";
  TEST_EXCEPTION(Exception::ConversionError, s.split(',', split, true));
END_SECTION

START_SECTION((bool split(const String& splitter, std::vector<String>& substrings) const))
String s = "abcdebcfghbc";
vector<String> substrings;
bool result = s.split("bc", substrings);
TEST_EQUAL(result, true);
TEST_EQUAL(substrings.size(), 4);
TEST_EQUAL(substrings[0], "a");
TEST_EQUAL(substrings[1], "de");
TEST_EQUAL(substrings[2], "fgh");
TEST_EQUAL(substrings[3], "");

s = "abcdabcdabcd";
result = s.split("abcd", substrings);
TEST_EQUAL(result, true);
TEST_EQUAL(substrings.size(), 4);
TEST_EQUAL(substrings[0], "");
TEST_EQUAL(substrings[1], "");
TEST_EQUAL(substrings[2], "");
TEST_EQUAL(substrings[3], "");

result = s.split("xy", substrings);
TEST_EQUAL(result, false);
TEST_EQUAL(substrings.size(), 1);
TEST_EQUAL(substrings[0], s);

result = s.split("", substrings);
TEST_EQUAL(result, true);
TEST_EQUAL(s.size(), substrings.size());
TEST_EQUAL(substrings[0], "a");
TEST_EQUAL(substrings[substrings.size() - 1], "d");

result = String("").split(",", substrings);
TEST_EQUAL(result, false);
TEST_EQUAL(substrings.size(), 0);
END_SECTION

START_SECTION((bool split_quoted(const String& splitter,  std::vector<String>& substrings, char q = '"', QuotingMethod method = ESCAPE) const))
String s = "abcdebcfghbc";
vector<String> substrings;
bool result = s.split_quoted("bc", substrings);
TEST_EQUAL(result, true);
TEST_EQUAL(substrings.size(), 4);
TEST_EQUAL(substrings[0], "a");
TEST_EQUAL(substrings[1], "de");
TEST_EQUAL(substrings[2], "fgh");
TEST_EQUAL(substrings[3], "");

s = "abcdabcdabcd";
result = s.split_quoted("abcd", substrings);
TEST_EQUAL(result, true);
TEST_EQUAL(substrings.size(), 4);
TEST_EQUAL(substrings[0], "");
TEST_EQUAL(substrings[1], "");
TEST_EQUAL(substrings[2], "");
TEST_EQUAL(substrings[3], "");

result = s.split_quoted("xy", substrings);
TEST_EQUAL(result, false);
TEST_EQUAL(substrings.size(), 1);
TEST_EQUAL(substrings[0], s);

s = "\"a,b,c\",\"d,\\\",f\",\"\"";
result = s.split_quoted(",", substrings, '"', String::ESCAPE);
TEST_EQUAL(result, true);
TEST_EQUAL(substrings.size(), 3);
TEST_EQUAL(substrings[0], "\"a,b,c\"");
TEST_EQUAL(substrings[1], "\"d,\\\",f\"");
TEST_EQUAL(substrings[2], "\"\"");

s = "\"a,\"b\"";
TEST_EXCEPTION(Exception::ConversionError, s.split_quoted(",", substrings, '"',
                                                          String::ESCAPE));
s = "\"ab\"___\"cd\"\"ef\"";
result = s.split_quoted("___", substrings, '"', String::DOUBLE);
TEST_EQUAL(result, true);
TEST_EQUAL(substrings.size(), 2);
TEST_EQUAL(substrings[0], "\"ab\"");
TEST_EQUAL(substrings[1], "\"cd\"\"ef\"");
END_SECTION

START_SECTION((template<class StringIterator> void concatenate(StringIterator first, StringIterator last, const String& glue = "")))
  vector<String> split;
  String("1;2;3;4;5").split(';',split);
  String s;
  s.concatenate(split.begin(),split.end(),"g");
  TEST_EQUAL(s,"1g2g3g4g5");

  String("1;2;3;4;5").split(';',split);
  s.concatenate(split.begin(),split.end());
  TEST_EQUAL(s,"12345");

  String("").split(';',split);
  s.concatenate(split.begin(),split.end());
  TEST_EQUAL(s,"");

  s.concatenate(split.begin(),split.end(),"_");
  TEST_EQUAL(s,"");
END_SECTION

START_SECTION((String& toUpper()))
  String s;
  s = "test45%#.,";
  s.toUpper();
  TEST_EQUAL(s,"TEST45%#.,");
  s = "";
  s.toUpper();
  TEST_EQUAL(s,"");
END_SECTION

START_SECTION((String& toLower()))
  String s;
  s = "TEST45%#.,";
  s.toLower();
  TEST_EQUAL(s,"test45%#.,");
  s = "";
  s.toLower();
  TEST_EQUAL(s,"");
END_SECTION

START_SECTION((String& firstToUpper()))
  String s;
  s = "test45%#.,";
  s.firstToUpper();
  TEST_EQUAL(s,"Test45%#.,");
  s = " ";
  s.firstToUpper();
  TEST_EQUAL(s," ");
  s = "";
  s.firstToUpper();
  TEST_EQUAL(s,"");
END_SECTION

START_SECTION((String& substitute(char from, char to)))
  String s = "abcdefg";

  s.substitute('a','x');
  TEST_EQUAL(s,"xbcdefg")

  s.substitute('g','y');
  TEST_EQUAL(s,"xbcdefy")

  s.substitute('c','-');
  TEST_EQUAL(s,"xb-defy")

  s = ".....";
  s.substitute('.',',');
  TEST_EQUAL(s,",,,,,")

  s = ".....";
  s.substitute(',','.');
  TEST_EQUAL(s,".....")
END_SECTION

START_SECTION((String& substitute(const String& from, const String& to)))
  //single occurence
  String s = "abcdefg";

  s.substitute("a","x");
  TEST_EQUAL(s,"xbcdefg")

  s.substitute("bcd","y");
  TEST_EQUAL(s,"xyefg")

  s.substitute("fg","");
  TEST_EQUAL(s,"xye")

  s.substitute("e","z!");
  TEST_EQUAL(s,"xyz!")

  s.substitute("u","blblblblbl");
  TEST_EQUAL(s,"xyz!")

  s.substitute("","blblblblbl");
  TEST_EQUAL(s,"xyz!")

  //mutiple occurences
  s = "abcdefgabcdefgabcdefgab";
  s.substitute("ab","x");
  TEST_EQUAL(s,"xcdefgxcdefgxcdefgx")

  s.substitute("x","");
  TEST_EQUAL(s,"cdefgcdefgcdefg")
END_SECTION

START_SECTION((String& remove(char what)))
  String s = "abcabc";

  s.remove('a');
  TEST_EQUAL(s, "bcbc");

  s.remove('c');
  TEST_EQUAL(s, "bb");

  s.remove('b');
  TEST_EQUAL(s, "");
END_SECTION

START_SECTION((String& ensureLastChar(char end)))
  String s = "/";
  s.ensureLastChar('/');
  TEST_EQUAL(s, "/")

  s.ensureLastChar('\\');
  TEST_EQUAL(s, "/\\")

  s.ensureLastChar('\\');
  TEST_EQUAL(s, "/\\")

  s.ensureLastChar('/');
  TEST_EQUAL(s, "/\\/")
END_SECTION

START_SECTION((String& removeWhitespaces()))
  String s;

  s.removeWhitespaces();
  TEST_EQUAL(s,"");
  
  s = " \t \n ";
  s.removeWhitespaces();
  TEST_EQUAL(s, "");

  s = "test";
  s.removeWhitespaces();
  TEST_EQUAL(s,"test");

  s = "\n\r\t test \n\r\t";
  s.removeWhitespaces();
  TEST_EQUAL(s,"test");

  s = "\n\r\t t\ne \ts\rt \n\r\t";
  s.removeWhitespaces();
  TEST_EQUAL(s,"test");
END_SECTION

const String fixed("test");

START_SECTION((String operator+ (int i) const))
  TEST_EQUAL(fixed + (int)(4), "test4")
END_SECTION

START_SECTION((String operator+ (unsigned int i) const))
  TEST_EQUAL(fixed + (unsigned int)(4), "test4")
END_SECTION

START_SECTION((String operator+ (short int i) const))
  TEST_EQUAL(fixed + (short int)(4), "test4")
END_SECTION

START_SECTION((String operator+ (short unsigned int i) const))
  TEST_EQUAL(fixed + (short unsigned int)(4), "test4")
END_SECTION

START_SECTION((String operator+ (long int i) const))
  TEST_EQUAL(fixed + (long int)(4), "test4")
END_SECTION

START_SECTION((String operator+ (long unsigned int i) const))
  TEST_EQUAL(fixed + (long unsigned int)(4), "test4")
END_SECTION

START_SECTION((String operator+ (long long unsigned int i) const))
  TEST_EQUAL(fixed + (long long unsigned int)(4), "test4")
END_SECTION

START_SECTION((String operator+ (float f) const))
  TEST_EQUAL(fixed + (float)(4), "test4")
END_SECTION

START_SECTION((String operator+ (double d) const))
  TEST_EQUAL(fixed + (double)(4), "test4")
END_SECTION

START_SECTION((String operator+(long double ld) const ))
  TEST_EQUAL(fixed + (long double)(4), "test4")
END_SECTION

START_SECTION((String operator+ (char c) const))
  TEST_EQUAL(fixed + '4', "test4")
END_SECTION

START_SECTION((String operator+ (const char* s) const))
  TEST_EQUAL(fixed + "bla4", "testbla4")
END_SECTION

START_SECTION((String operator+ (const String& s) const))
  TEST_EQUAL(fixed + String("bla4"), "testbla4")
END_SECTION

START_SECTION((String operator+ (const std::string& s) const))
TEST_EQUAL(fixed.operator+(std::string("bla4")), "testbla4")
END_SECTION


START_SECTION((String& operator+= (int i)))
  String s = "test";
  s += (int)(7);
  TEST_EQUAL(s, "test7")
END_SECTION

START_SECTION((String& operator+= (unsigned int i)))
  String s = "test";
  s += (unsigned int)(7);
  TEST_EQUAL(s, "test7")
END_SECTION

START_SECTION((String& operator+= (short int i)))
  String s = "test";
  s += (short int)(7);
  TEST_EQUAL(s, "test7")
END_SECTION

START_SECTION((String& operator+= (short unsigned int i)))
  String s = "test";
  s += (short unsigned int)(7);
  TEST_EQUAL(s, "test7")
END_SECTION

START_SECTION((String& operator+= (long int i)))
  String s = "test";
  s += (long int)(7);
  TEST_EQUAL(s, "test7")
END_SECTION

START_SECTION((String& operator+= (long unsigned int i)))
  String s = "test";
  s += (long unsigned int)(7);
  TEST_EQUAL(s, "test7")
END_SECTION

START_SECTION((String& operator+= (long long unsigned int i)))
  String s = "test";
  s += (long long unsigned int)(7);
  TEST_EQUAL(s, "test7")
END_SECTION

START_SECTION((String& operator+= (float f)))
  String s = "test";
  s += (float)(7.4);
  TEST_EQUAL(s, "test7.4")
END_SECTION

START_SECTION((String& operator+= (double d)))
  String s = "test";
  s += (double)(7.4);
  TEST_EQUAL(s, "test7.4")
END_SECTION

START_SECTION((String& operator+= (long double d)))
{
  /*
  NOTE (by Clemens): Windows platforms do not really support long double.  See
  <CONCEPT/Types.h>.  I am leaving this code here because it will help to
  clarify how to set writtenDigits on new platforms.
  */
#if 0
#define ECHO_AND_DO(bla) STATUS(""#bla); bla
#define ECHO_AND_VALUE(bla) STATUS(""#bla << ": " << bla);
  typedef long double longdouble;

  ECHO_AND_VALUE(sizeof(double));
  ECHO_AND_VALUE(std::numeric_limits<double>::digits);
  ECHO_AND_VALUE(std::numeric_limits<double>::digits10);
  ECHO_AND_VALUE(writtenDigits<double>(0.0));

  ECHO_AND_DO(std::cout.precision(std::numeric_limits<double>::digits10));
  ECHO_AND_VALUE(typeAsString(7.4) << ": " << 7.4);
  ECHO_AND_VALUE(typeAsString(7.4L) << ": " << 7.4L);

  ECHO_AND_DO(std::cout.precision( writtenDigits<>(double()) ));
  ECHO_AND_VALUE(typeAsString(7.4) << ": " << 7.4);
  ECHO_AND_VALUE(typeAsString(7.4L) << ": " << 7.4L);

  ECHO_AND_VALUE(sizeof(long double));
  ECHO_AND_VALUE(std::numeric_limits<long double>::digits);
  ECHO_AND_VALUE(std::numeric_limits<long double>::digits10);
  ECHO_AND_VALUE( writtenDigits<>( longdouble() ) );

  ECHO_AND_DO(std::cout.precision(std::numeric_limits<long double>::digits10));
  STATUS(typeAsString(7.4) << ": " << 7.4);
  STATUS(typeAsString(7.4L) << ": " << 7.4L);

  ECHO_AND_DO(std::cout.precision(writtenDigits<>( longdouble() )));
  STATUS(typeAsString(7.4) << ": " << 7.4);
  STATUS(typeAsString(7.4L) << ": " << 7.4L);

  const UInt save_prec  = std::cout.precision();
  for ( UInt prec = 10; prec <= 30; ++prec)
  {
    std::cout.precision(prec);
    STATUS("prec: " << prec << "   7.4: " << 7.4 << "   7.4L: " << 7.4L);
  }
  std::cout.precision(save_prec);

#undef ECHO_AND_DO
#undef ECHO_AND_VALUE
#endif /* End of funny stuff by Clemens */

  String s = "test";
  // long double x = 7.4; // implictly double (not long double!)  =>  7.40000000000000036
  long double x = 7.4L; // explictly long double  =>  7.4
  s += x;
  TEST_EQUAL(s, "test7.4");
}
END_SECTION

START_SECTION((String& operator+= (char c)))
  String s = "test";
  s += 'x';
  TEST_EQUAL(s, "testx")
END_SECTION

START_SECTION((String& operator+= (const char* s)))
  String s = "test";
  s += 7;
  TEST_EQUAL(s, "test7")
END_SECTION

START_SECTION((String& operator+= (const String& s)))
  String s = "test";
  s += String("7");
  TEST_EQUAL(s, "test7")
END_SECTION

START_SECTION((String& operator+= (const std::string& s)))
  String s = "test";
  s += std::string("7");
  TEST_EQUAL(s, "test7")
END_SECTION

/////////////////////////////////////////////////////////////
/////////////////////////////////////////////////////////////
END_TEST

#pragma clang diagnostic pop
<|MERGE_RESOLUTION|>--- conflicted
+++ resolved
@@ -83,16 +83,6 @@
 END_SECTION
 
 START_SECTION((String(const char* s, SizeType length)))
-<<<<<<< HEAD
-	String s("abcdedfg",5);
-	TEST_EQUAL(s,"abcde")
-
-	String s2("abcdedfg",0);
-	TEST_EQUAL(s2,"")
-
-	String s3("abcdedfg",8);
-	TEST_EQUAL(s3,"abcdedfg")
-=======
   String s("abcdedfg",5);
   TEST_EQUAL(s,"abcde")
 
@@ -101,17 +91,10 @@
 
   String s3("abcdedfg",8);
   TEST_EQUAL(s3,"abcdedfg")
->>>>>>> 2712ff89
 
   // This function does *not* check for null bytes as these may be part of a
   // valid string! If you provide a length that is inaccurate, you are to blame
   // (we do not test this since we would cause undefined behavior).
-<<<<<<< HEAD
-	// String s4("abcdedfg", 15);
-	// TEST_NOT_EQUAL(s4,"abcdedfg")
-
-  // Unicode test
-=======
   // String s4("abcdedfg", 15);
   // TEST_NOT_EQUAL(s4,"abcdedfg")
 
@@ -119,7 +102,6 @@
   // print(b"T\xc3\xbc\x62ingen".decode("utf8"))
   // print(b"\xff\xfeT\x00\xfc\x00b\x00i\x00n\x00g\x00e\x00n\x00".decode("utf16"))
   // print(b"T\xfc\x62ingen".decode("iso8859"))
->>>>>>> 2712ff89
   char test_utf8[] =  "T\xc3\xbc\x62ingen";
   char test_utf16[] = "\xff\xfeT\x00\xfc\x00b\x00i\x00n\x00g\x00e\x00n\x00";
   char test_iso8859[] = "T\xfc\x62ingen";
@@ -139,15 +121,12 @@
   TEST_EQUAL(s_utf8[1], '\xc3')
   TEST_EQUAL(s_utf8[2], '\xbc') // two bytes for u
   TEST_EQUAL(s_utf8[3], 'b')
-<<<<<<< HEAD
-=======
 
   // Its very easy to produce nonsense with unicode (e.g. chop string in half
   // in the middle of a character)
   String nonsense(test_utf8, 2);
   TEST_EQUAL(nonsense.size(), 2);
   TEST_EQUAL(nonsense[1], '\xc3')
->>>>>>> 2712ff89
 END_SECTION
 
 START_SECTION((String(const DataValue& d)))
