--- conflicted
+++ resolved
@@ -18,6 +18,7 @@
 
 set(qc_executables_list
   TIC_test
+  MZcalibration_test
 )
 
 set(datastructures_executables_list
@@ -592,10 +593,6 @@
   TraceFitter_test
 )
 
-set(qc_list
-	ChargeDistribution_test
-	)
-
 if(NOT DISABLE_OPENSWATH)
 set(transformations_executables_list
   ${transformations_executables_list}
@@ -694,9 +691,5 @@
     ${transformations_executables_list}
     ${simulation_executables_list}
     ${swath_executables_list}
-<<<<<<< HEAD
-	${qc_list}
-=======
     ${qc_executables_list}
->>>>>>> f3c0afc3
 )