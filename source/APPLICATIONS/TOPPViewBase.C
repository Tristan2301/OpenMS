--- conflicted
+++ resolved
@@ -2950,15 +2950,11 @@
   		return;
             }
 
-<<<<<<< HEAD
 		w->canvas()->activateSpectrum(index);
 		// set visible aree to visible area in 2D view
     w->canvas()->setVisibleArea(activeCanvas_()->getVisibleArea());
 		// set relative (%) view of visible area
     w->canvas()->setIntensityMode(SpectrumCanvas::IM_SNAP);
-=======
-            w->canvas()->activateSpectrum(index);
->>>>>>> 42898d06
 
             //for MS1 spectra set visible area to visible area in 2D view.
             UInt ms_level = w->canvas()->getCurrentLayer().getCurrentSpectrum().getMSLevel();
